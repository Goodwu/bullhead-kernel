--- conflicted
+++ resolved
@@ -42,7 +42,10 @@
 	late_time_init = shmobile_late_time_init;
 }
 
-<<<<<<< HEAD
+static void __init shmobile_timer_init(void)
+{
+}
+
 void __init shmobile_twd_init(struct twd_local_timer *twd_local_timer)
 {
 #ifdef CONFIG_HAVE_ARM_TWD
@@ -50,10 +53,6 @@
 	if (err)
 		pr_err("twd_local_timer_register failed %d\n", err);
 #endif
-=======
-static void __init shmobile_timer_init(void)
-{
->>>>>>> 5cd9eb27
 }
 
 struct sys_timer shmobile_timer = {
