--- conflicted
+++ resolved
@@ -29,14 +29,6 @@
 };
 
 &usb3 {
-<<<<<<< HEAD
-	qcom,otg-capability;
-};
-
-&sdhc_1 {
-	qcom,clk-rates = <400000 20000000 25000000 50000000 100000000 192000000 384000000>;
-	qcom,bus-speed-mode = "HS400_1p8v", "HS200_1p8v", "DDR_1p8v";
-=======
 	status = "disabled";
 };
 
@@ -46,5 +38,9 @@
 
 &ssphy {
 	status = "disabled";
->>>>>>> b7fe424d
+};
+
+&sdhc_1 {
+	qcom,clk-rates = <400000 20000000 25000000 50000000 100000000 192000000 384000000>;
+	qcom,bus-speed-mode = "HS400_1p8v", "HS200_1p8v", "DDR_1p8v";
 };