--- conflicted
+++ resolved
@@ -1,11 +1,7 @@
 config MN10300
 	def_bool y
 	select HAVE_OPROFILE
-<<<<<<< HEAD
-=======
-	select HAVE_GENERIC_HARDIRQS
 	select HAVE_UID16
->>>>>>> e14ca734
 	select GENERIC_IRQ_SHOW
 	select ARCH_WANT_IPC_PARSE_VERSION
 	select HAVE_ARCH_TRACEHOOK
