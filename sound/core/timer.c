--- conflicted
+++ resolved
@@ -1969,29 +1969,15 @@
 		tu->qhead %= tu->queue_size;
 		spin_unlock_irq(&tu->qlock);
 
-		mutex_lock(&tu->ioctl_lock);
 		if (tu->tread) {
-<<<<<<< HEAD
 			if (copy_to_user(buffer, &tu->tqueue[qhead],
 					 sizeof(struct snd_timer_tread)))
-=======
-			if (copy_to_user(buffer, &tu->tqueue[tu->qhead++],
-					 sizeof(struct snd_timer_tread))) {
-				mutex_unlock(&tu->ioctl_lock);
->>>>>>> ec55e7c2
 				err = -EFAULT;
 		} else {
-<<<<<<< HEAD
 			if (copy_to_user(buffer, &tu->queue[qhead],
 					 sizeof(struct snd_timer_read)))
-=======
-			if (copy_to_user(buffer, &tu->queue[tu->qhead++],
-					 sizeof(struct snd_timer_read))) {
-				mutex_unlock(&tu->ioctl_lock);
->>>>>>> ec55e7c2
 				err = -EFAULT;
 		}
-		mutex_unlock(&tu->ioctl_lock);
 
 		spin_lock_irq(&tu->qlock);
 		tu->qused--;
