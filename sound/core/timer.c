/*
 *  Timers abstract layer
 *  Copyright (c) by Jaroslav Kysela <perex@perex.cz>
 *
 *
 *   This program is free software; you can redistribute it and/or modify
 *   it under the terms of the GNU General Public License as published by
 *   the Free Software Foundation; either version 2 of the License, or
 *   (at your option) any later version.
 *
 *   This program is distributed in the hope that it will be useful,
 *   but WITHOUT ANY WARRANTY; without even the implied warranty of
 *   MERCHANTABILITY or FITNESS FOR A PARTICULAR PURPOSE.  See the
 *   GNU General Public License for more details.
 *
 *   You should have received a copy of the GNU General Public License
 *   along with this program; if not, write to the Free Software
 *   Foundation, Inc., 59 Temple Place, Suite 330, Boston, MA  02111-1307 USA
 *
 */

#include <linux/delay.h>
#include <linux/init.h>
#include <linux/slab.h>
#include <linux/time.h>
#include <linux/mutex.h>
#include <linux/device.h>
#include <linux/module.h>
#include <linux/string.h>
#include <sound/core.h>
#include <sound/timer.h>
#include <sound/control.h>
#include <sound/info.h>
#include <sound/minors.h>
#include <sound/initval.h>
#include <linux/kmod.h>

/* internal flags */
#define SNDRV_TIMER_IFLG_PAUSED		0x00010000

#if IS_ENABLED(CONFIG_SND_HRTIMER)
#define DEFAULT_TIMER_LIMIT 4
#else
#define DEFAULT_TIMER_LIMIT 1
#endif

static int timer_limit = DEFAULT_TIMER_LIMIT;
static int timer_tstamp_monotonic = 1;
MODULE_AUTHOR("Jaroslav Kysela <perex@perex.cz>, Takashi Iwai <tiwai@suse.de>");
MODULE_DESCRIPTION("ALSA timer interface");
MODULE_LICENSE("GPL");
module_param(timer_limit, int, 0444);
MODULE_PARM_DESC(timer_limit, "Maximum global timers in system.");
module_param(timer_tstamp_monotonic, int, 0444);
MODULE_PARM_DESC(timer_tstamp_monotonic, "Use posix monotonic clock source for timestamps (default).");

MODULE_ALIAS_CHARDEV(CONFIG_SND_MAJOR, SNDRV_MINOR_TIMER);
MODULE_ALIAS("devname:snd/timer");

struct snd_timer_user {
	struct snd_timer_instance *timeri;
	int tread;		/* enhanced read with timestamps and events */
	unsigned long ticks;
	unsigned long overrun;
	int qhead;
	int qtail;
	int qused;
	int queue_size;
	bool disconnected;
	struct snd_timer_read *queue;
	struct snd_timer_tread *tqueue;
	spinlock_t qlock;
	unsigned long last_resolution;
	unsigned int filter;
	struct timespec tstamp;		/* trigger tstamp */
	wait_queue_head_t qchange_sleep;
	struct fasync_struct *fasync;
	struct mutex ioctl_lock;
};

/* list of timers */
static LIST_HEAD(snd_timer_list);

/* list of slave instances */
static LIST_HEAD(snd_timer_slave_list);

/* lock for slave active lists */
static DEFINE_SPINLOCK(slave_active_lock);

static DEFINE_MUTEX(register_mutex);

static int snd_timer_free(struct snd_timer *timer);
static int snd_timer_dev_free(struct snd_device *device);
static int snd_timer_dev_register(struct snd_device *device);
static int snd_timer_dev_disconnect(struct snd_device *device);

static void snd_timer_reschedule(struct snd_timer * timer, unsigned long ticks_left);

/*
 * create a timer instance with the given owner string.
 * when timer is not NULL, increments the module counter
 */
static struct snd_timer_instance *snd_timer_instance_new(char *owner,
							 struct snd_timer *timer)
{
	struct snd_timer_instance *timeri;
	timeri = kzalloc(sizeof(*timeri), GFP_KERNEL);
	if (timeri == NULL)
		return NULL;
	timeri->owner = kstrdup(owner, GFP_KERNEL);
	if (! timeri->owner) {
		kfree(timeri);
		return NULL;
	}
	INIT_LIST_HEAD(&timeri->open_list);
	INIT_LIST_HEAD(&timeri->active_list);
	INIT_LIST_HEAD(&timeri->ack_list);
	INIT_LIST_HEAD(&timeri->slave_list_head);
	INIT_LIST_HEAD(&timeri->slave_active_head);

	timeri->timer = timer;
	if (timer && !try_module_get(timer->module)) {
		kfree(timeri->owner);
		kfree(timeri);
		return NULL;
	}

	return timeri;
}

/*
 * find a timer instance from the given timer id
 */
static struct snd_timer *snd_timer_find(struct snd_timer_id *tid)
{
	struct snd_timer *timer = NULL;

	list_for_each_entry(timer, &snd_timer_list, device_list) {
		if (timer->tmr_class != tid->dev_class)
			continue;
		if ((timer->tmr_class == SNDRV_TIMER_CLASS_CARD ||
		     timer->tmr_class == SNDRV_TIMER_CLASS_PCM) &&
		    (timer->card == NULL ||
		     timer->card->number != tid->card))
			continue;
		if (timer->tmr_device != tid->device)
			continue;
		if (timer->tmr_subdevice != tid->subdevice)
			continue;
		return timer;
	}
	return NULL;
}

#ifdef CONFIG_MODULES

static void snd_timer_request(struct snd_timer_id *tid)
{
	switch (tid->dev_class) {
	case SNDRV_TIMER_CLASS_GLOBAL:
		if (tid->device < timer_limit)
			request_module("snd-timer-%i", tid->device);
		break;
	case SNDRV_TIMER_CLASS_CARD:
	case SNDRV_TIMER_CLASS_PCM:
		if (tid->card < snd_ecards_limit)
			request_module("snd-card-%i", tid->card);
		break;
	default:
		break;
	}
}

#endif

/*
 * look for a master instance matching with the slave id of the given slave.
 * when found, relink the open_link of the slave.
 *
 * call this with register_mutex down.
 */
static void snd_timer_check_slave(struct snd_timer_instance *slave)
{
	struct snd_timer *timer;
	struct snd_timer_instance *master;

	/* FIXME: it's really dumb to look up all entries.. */
	list_for_each_entry(timer, &snd_timer_list, device_list) {
		list_for_each_entry(master, &timer->open_list_head, open_list) {
			if (slave->slave_class == master->slave_class &&
			    slave->slave_id == master->slave_id) {
				list_move_tail(&slave->open_list,
					       &master->slave_list_head);
				spin_lock_irq(&slave_active_lock);
				slave->master = master;
				slave->timer = master->timer;
				spin_unlock_irq(&slave_active_lock);
				return;
			}
		}
	}
}

/*
 * look for slave instances matching with the slave id of the given master.
 * when found, relink the open_link of slaves.
 *
 * call this with register_mutex down.
 */
static void snd_timer_check_master(struct snd_timer_instance *master)
{
	struct snd_timer_instance *slave, *tmp;

	/* check all pending slaves */
	list_for_each_entry_safe(slave, tmp, &snd_timer_slave_list, open_list) {
		if (slave->slave_class == master->slave_class &&
		    slave->slave_id == master->slave_id) {
			list_move_tail(&slave->open_list, &master->slave_list_head);
			spin_lock_irq(&slave_active_lock);
			spin_lock(&master->timer->lock);
			slave->master = master;
			slave->timer = master->timer;
			if (slave->flags & SNDRV_TIMER_IFLG_RUNNING)
				list_add_tail(&slave->active_list,
					      &master->slave_active_head);
			spin_unlock(&master->timer->lock);
			spin_unlock_irq(&slave_active_lock);
		}
	}
}

/*
 * open a timer instance
 * when opening a master, the slave id must be here given.
 */
int snd_timer_open(struct snd_timer_instance **ti,
		   char *owner, struct snd_timer_id *tid,
		   unsigned int slave_id)
{
	struct snd_timer *timer;
	struct snd_timer_instance *timeri = NULL;

	if (tid->dev_class == SNDRV_TIMER_CLASS_SLAVE) {
		/* open a slave instance */
		if (tid->dev_sclass <= SNDRV_TIMER_SCLASS_NONE ||
		    tid->dev_sclass > SNDRV_TIMER_SCLASS_OSS_SEQUENCER) {
			snd_printd("invalid slave class %i\n", tid->dev_sclass);
			return -EINVAL;
		}
		mutex_lock(&register_mutex);
		timeri = snd_timer_instance_new(owner, NULL);
		if (!timeri) {
			mutex_unlock(&register_mutex);
			return -ENOMEM;
		}
		timeri->slave_class = tid->dev_sclass;
		timeri->slave_id = tid->device;
		timeri->flags |= SNDRV_TIMER_IFLG_SLAVE;
		list_add_tail(&timeri->open_list, &snd_timer_slave_list);
		snd_timer_check_slave(timeri);
		mutex_unlock(&register_mutex);
		*ti = timeri;
		return 0;
	}

	/* open a master instance */
	mutex_lock(&register_mutex);
	timer = snd_timer_find(tid);
#ifdef CONFIG_MODULES
	if (!timer) {
		mutex_unlock(&register_mutex);
		snd_timer_request(tid);
		mutex_lock(&register_mutex);
		timer = snd_timer_find(tid);
	}
#endif
	if (!timer) {
		mutex_unlock(&register_mutex);
		return -ENODEV;
	}
	if (!list_empty(&timer->open_list_head)) {
		timeri = list_entry(timer->open_list_head.next,
				    struct snd_timer_instance, open_list);
		if (timeri->flags & SNDRV_TIMER_IFLG_EXCLUSIVE) {
			mutex_unlock(&register_mutex);
			return -EBUSY;
		}
	}
	timeri = snd_timer_instance_new(owner, timer);
	if (!timeri) {
		mutex_unlock(&register_mutex);
		return -ENOMEM;
	}
	/* take a card refcount for safe disconnection */
	if (timer->card)
		get_device(timer->card->card_dev);
	timeri->slave_class = tid->dev_sclass;
	timeri->slave_id = slave_id;
	if (list_empty(&timer->open_list_head) && timer->hw.open)
		timer->hw.open(timer);
	list_add_tail(&timeri->open_list, &timer->open_list_head);
	snd_timer_check_master(timeri);
	mutex_unlock(&register_mutex);
	*ti = timeri;
	return 0;
}

/*
 * close a timer instance
 */
int snd_timer_close(struct snd_timer_instance *timeri)
{
	struct snd_timer *timer = NULL;
	struct snd_timer_instance *slave, *tmp;

	if (snd_BUG_ON(!timeri))
		return -ENXIO;

	mutex_lock(&register_mutex);
	list_del(&timeri->open_list);

	/* force to stop the timer */
	snd_timer_stop(timeri);

	timer = timeri->timer;
	if (timer) {
		/* wait, until the active callback is finished */
		spin_lock_irq(&timer->lock);
		while (timeri->flags & SNDRV_TIMER_IFLG_CALLBACK) {
			spin_unlock_irq(&timer->lock);
			udelay(10);
			spin_lock_irq(&timer->lock);
		}
		spin_unlock_irq(&timer->lock);
<<<<<<< HEAD

=======
		mutex_lock(&register_mutex);
		list_del(&timeri->open_list);
		if (list_empty(&timer->open_list_head) &&
		    timer->hw.close)
			timer->hw.close(timer);
>>>>>>> 476e010d
		/* remove slave links */
		spin_lock_irq(&slave_active_lock);
		spin_lock(&timer->lock);
		list_for_each_entry_safe(slave, tmp, &timeri->slave_list_head,
					 open_list) {
			list_move_tail(&slave->open_list, &snd_timer_slave_list);
			slave->master = NULL;
			slave->timer = NULL;
			list_del_init(&slave->ack_list);
			list_del_init(&slave->active_list);
		}
<<<<<<< HEAD

		spin_unlock(&timer->lock);
		spin_unlock_irq(&slave_active_lock);

		/* slave doesn't need to release timer resources below */
		if (timeri->flags & SNDRV_TIMER_IFLG_SLAVE)
			timer = NULL;
=======
		spin_unlock(&timer->lock);
		spin_unlock_irq(&slave_active_lock);
		/* release a card refcount for safe disconnection */
		if (timer->card)
			put_device(timer->card->card_dev);
		mutex_unlock(&register_mutex);
>>>>>>> 476e010d
	}

	if (timeri->private_free)
		timeri->private_free(timeri);
	kfree(timeri->owner);
	kfree(timeri);

	if (timer) {
		if (list_empty(&timer->open_list_head) && timer->hw.close)
			timer->hw.close(timer);
		/* release a card refcount for safe disconnection */
		if (timer->card)
			put_device(timer->card->card_dev);
		module_put(timer->module);
	}

	mutex_unlock(&register_mutex);
	return 0;
}

unsigned long snd_timer_resolution(struct snd_timer_instance *timeri)
{
	struct snd_timer * timer;

	if (timeri == NULL)
		return 0;
	if ((timer = timeri->timer) != NULL) {
		if (timer->hw.c_resolution)
			return timer->hw.c_resolution(timer);
		return timer->hw.resolution;
	}
	return 0;
}

static void snd_timer_notify1(struct snd_timer_instance *ti, int event)
{
	struct snd_timer *timer;
	unsigned long resolution = 0;
	struct snd_timer_instance *ts;
	struct timespec tstamp;

	if (timer_tstamp_monotonic)
		do_posix_clock_monotonic_gettime(&tstamp);
	else
		getnstimeofday(&tstamp);
	if (snd_BUG_ON(event < SNDRV_TIMER_EVENT_START ||
		       event > SNDRV_TIMER_EVENT_PAUSE))
		return;
	if (event == SNDRV_TIMER_EVENT_START ||
	    event == SNDRV_TIMER_EVENT_CONTINUE)
		resolution = snd_timer_resolution(ti);
	if (ti->ccallback)
		ti->ccallback(ti, event, &tstamp, resolution);
	if (ti->flags & SNDRV_TIMER_IFLG_SLAVE)
		return;
	timer = ti->timer;
	if (timer == NULL)
		return;
	if (timer->hw.flags & SNDRV_TIMER_HW_SLAVE)
		return;
	list_for_each_entry(ts, &ti->slave_active_head, active_list)
		if (ts->ccallback)
			ts->ccallback(ts, event + 100, &tstamp, resolution);
}

/* start/continue a master timer */
static int snd_timer_start1(struct snd_timer_instance *timeri,
			    bool start, unsigned long ticks)
{
	struct snd_timer *timer;
	int result;
	unsigned long flags;

	timer = timeri->timer;
	if (!timer)
		return -EINVAL;

	spin_lock_irqsave(&timer->lock, flags);
	if (timer->card && timer->card->shutdown) {
		result = -ENODEV;
		goto unlock;
	}
	if (timeri->flags & (SNDRV_TIMER_IFLG_RUNNING |
			     SNDRV_TIMER_IFLG_START)) {
		result = -EBUSY;
		goto unlock;
	}

	if (start)
		timeri->ticks = timeri->cticks = ticks;
	else if (!timeri->cticks)
		timeri->cticks = 1;
	timeri->pticks = 0;

	list_move_tail(&timeri->active_list, &timer->active_list_head);
	if (timer->running) {
		if (timer->hw.flags & SNDRV_TIMER_HW_SLAVE)
			goto __start_now;
		timer->flags |= SNDRV_TIMER_FLG_RESCHED;
		timeri->flags |= SNDRV_TIMER_IFLG_START;
		result = 1; /* delayed start */
	} else {
		if (start)
			timer->sticks = ticks;
		timer->hw.start(timer);
	      __start_now:
		timer->running++;
		timeri->flags |= SNDRV_TIMER_IFLG_RUNNING;
		result = 0;
	}
	snd_timer_notify1(timeri, start ? SNDRV_TIMER_EVENT_START :
			  SNDRV_TIMER_EVENT_CONTINUE);
 unlock:
	spin_unlock_irqrestore(&timer->lock, flags);
	return result;
}

/* start/continue a slave timer */
static int snd_timer_start_slave(struct snd_timer_instance *timeri,
				 bool start)
{
	unsigned long flags;

	spin_lock_irqsave(&slave_active_lock, flags);
	if (timeri->flags & SNDRV_TIMER_IFLG_RUNNING) {
		spin_unlock_irqrestore(&slave_active_lock, flags);
		return -EBUSY;
	}
	timeri->flags |= SNDRV_TIMER_IFLG_RUNNING;
<<<<<<< HEAD
	if (timeri->master) 
	{
=======
	if (timeri->master && timeri->timer) {
		spin_lock(&timeri->timer->lock);
>>>>>>> 476e010d
		list_add_tail(&timeri->active_list,
			      &timeri->master->slave_active_head);
		snd_timer_notify1(timeri, start ? SNDRV_TIMER_EVENT_START :
				  SNDRV_TIMER_EVENT_CONTINUE);
		spin_unlock(&timeri->timer->lock);
	}
	spin_unlock_irqrestore(&slave_active_lock, flags);
	return 1; /* delayed start */
}

/* stop/pause a master timer */
static int snd_timer_stop1(struct snd_timer_instance *timeri, bool stop)
{
	struct snd_timer *timer;
	int result = 0;
	unsigned long flags;

	timer = timeri->timer;
	if (!timer)
		return -EINVAL;
	spin_lock_irqsave(&timer->lock, flags);
	if (!(timeri->flags & (SNDRV_TIMER_IFLG_RUNNING |
			       SNDRV_TIMER_IFLG_START))) {
		result = -EBUSY;
		goto unlock;
	}
	list_del_init(&timeri->ack_list);
	list_del_init(&timeri->active_list);
	if (timer->card && timer->card->shutdown)
		goto unlock;
	if (stop) {
		timeri->cticks = timeri->ticks;
		timeri->pticks = 0;
	}
	if ((timeri->flags & SNDRV_TIMER_IFLG_RUNNING) &&
	    !(--timer->running)) {
		timer->hw.stop(timer);
		if (timer->flags & SNDRV_TIMER_FLG_RESCHED) {
			timer->flags &= ~SNDRV_TIMER_FLG_RESCHED;
			snd_timer_reschedule(timer, 0);
			if (timer->flags & SNDRV_TIMER_FLG_CHANGE) {
				timer->flags &= ~SNDRV_TIMER_FLG_CHANGE;
				timer->hw.start(timer);
			}
		}
	}
	timeri->flags &= ~(SNDRV_TIMER_IFLG_RUNNING | SNDRV_TIMER_IFLG_START);
<<<<<<< HEAD
	if (stop)
		timeri->flags &= ~SNDRV_TIMER_IFLG_PAUSED;
	else
		timeri->flags |= SNDRV_TIMER_IFLG_PAUSED;
=======
>>>>>>> 476e010d
	snd_timer_notify1(timeri, stop ? SNDRV_TIMER_EVENT_STOP :
			  SNDRV_TIMER_EVENT_CONTINUE);
 unlock:
	spin_unlock_irqrestore(&timer->lock, flags);
	return result;
}

/* stop/pause a slave timer */
static int snd_timer_stop_slave(struct snd_timer_instance *timeri, bool stop)
{
	unsigned long flags;

	spin_lock_irqsave(&slave_active_lock, flags);
	if (!(timeri->flags & SNDRV_TIMER_IFLG_RUNNING)) {
		spin_unlock_irqrestore(&slave_active_lock, flags);
		return -EBUSY;
	}
	timeri->flags &= ~SNDRV_TIMER_IFLG_RUNNING;
	if (timeri->timer) {
		spin_lock(&timeri->timer->lock);
		list_del_init(&timeri->ack_list);
		list_del_init(&timeri->active_list);
		snd_timer_notify1(timeri, stop ? SNDRV_TIMER_EVENT_STOP :
				  SNDRV_TIMER_EVENT_CONTINUE);
		spin_unlock(&timeri->timer->lock);
	}
	spin_unlock_irqrestore(&slave_active_lock, flags);
	return 0;
}

/*
 *  start the timer instance
 */
int snd_timer_start(struct snd_timer_instance *timeri, unsigned int ticks)
{
	if (timeri == NULL || ticks < 1)
		return -EINVAL;
	if (timeri->flags & SNDRV_TIMER_IFLG_SLAVE)
		return snd_timer_start_slave(timeri, true);
	else
		return snd_timer_start1(timeri, true, ticks);
}

/*
 * stop the timer instance.
 *
 * do not call this from the timer callback!
 */
int snd_timer_stop(struct snd_timer_instance *timeri)
{
	if (timeri->flags & SNDRV_TIMER_IFLG_SLAVE)
		return snd_timer_stop_slave(timeri, true);
	else
		return snd_timer_stop1(timeri, true);
}

/*
 * start again..  the tick is kept.
 */
int snd_timer_continue(struct snd_timer_instance *timeri)
{
<<<<<<< HEAD
	/* timer can continue only after pause */
	if (!(timeri->flags & SNDRV_TIMER_IFLG_PAUSED))
		return -EINVAL;

=======
>>>>>>> 476e010d
	if (timeri->flags & SNDRV_TIMER_IFLG_SLAVE)
		return snd_timer_start_slave(timeri, false);
	else
		return snd_timer_start1(timeri, false, 0);
}

/*
 * pause.. remember the ticks left
 */
int snd_timer_pause(struct snd_timer_instance * timeri)
{
	if (timeri->flags & SNDRV_TIMER_IFLG_SLAVE)
		return snd_timer_stop_slave(timeri, false);
	else
		return snd_timer_stop1(timeri, false);
}

/*
 * reschedule the timer
 *
 * start pending instances and check the scheduling ticks.
 * when the scheduling ticks is changed set CHANGE flag to reprogram the timer.
 */
static void snd_timer_reschedule(struct snd_timer * timer, unsigned long ticks_left)
{
	struct snd_timer_instance *ti;
	unsigned long ticks = ~0UL;

	list_for_each_entry(ti, &timer->active_list_head, active_list) {
		if (ti->flags & SNDRV_TIMER_IFLG_START) {
			ti->flags &= ~SNDRV_TIMER_IFLG_START;
			ti->flags |= SNDRV_TIMER_IFLG_RUNNING;
			timer->running++;
		}
		if (ti->flags & SNDRV_TIMER_IFLG_RUNNING) {
			if (ticks > ti->cticks)
				ticks = ti->cticks;
		}
	}
	if (ticks == ~0UL) {
		timer->flags &= ~SNDRV_TIMER_FLG_RESCHED;
		return;
	}
	if (ticks > timer->hw.ticks)
		ticks = timer->hw.ticks;
	if (ticks_left != ticks)
		timer->flags |= SNDRV_TIMER_FLG_CHANGE;
	timer->sticks = ticks;
}

/*
 * timer tasklet
 *
 */
static void snd_timer_tasklet(unsigned long arg)
{
	struct snd_timer *timer = (struct snd_timer *) arg;
	struct snd_timer_instance *ti;
	struct list_head *p;
	unsigned long resolution, ticks;
	unsigned long flags;

	if (timer->card && timer->card->shutdown)
		return;

	spin_lock_irqsave(&timer->lock, flags);
	/* now process all callbacks */
	while (!list_empty(&timer->sack_list_head)) {
		p = timer->sack_list_head.next;		/* get first item */
		ti = list_entry(p, struct snd_timer_instance, ack_list);

		/* remove from ack_list and make empty */
		list_del_init(p);

		ticks = ti->pticks;
		ti->pticks = 0;
		resolution = ti->resolution;

		ti->flags |= SNDRV_TIMER_IFLG_CALLBACK;
		spin_unlock(&timer->lock);
		if (ti->callback)
			ti->callback(ti, resolution, ticks);
		spin_lock(&timer->lock);
		ti->flags &= ~SNDRV_TIMER_IFLG_CALLBACK;
	}
	spin_unlock_irqrestore(&timer->lock, flags);
}

/*
 * timer interrupt
 *
 * ticks_left is usually equal to timer->sticks.
 *
 */
void snd_timer_interrupt(struct snd_timer * timer, unsigned long ticks_left)
{
	struct snd_timer_instance *ti, *ts, *tmp;
	unsigned long resolution, ticks;
	struct list_head *p, *ack_list_head;
	unsigned long flags;
	int use_tasklet = 0;

	if (timer == NULL)
		return;

	if (timer->card && timer->card->shutdown)
		return;

	spin_lock_irqsave(&timer->lock, flags);

	/* remember the current resolution */
	if (timer->hw.c_resolution)
		resolution = timer->hw.c_resolution(timer);
	else
		resolution = timer->hw.resolution;

	/* loop for all active instances
	 * Here we cannot use list_for_each_entry because the active_list of a
	 * processed instance is relinked to done_list_head before the callback
	 * is called.
	 */
	list_for_each_entry_safe(ti, tmp, &timer->active_list_head,
				 active_list) {
		if (!(ti->flags & SNDRV_TIMER_IFLG_RUNNING))
			continue;
		ti->pticks += ticks_left;
		ti->resolution = resolution;
		if (ti->cticks < ticks_left)
			ti->cticks = 0;
		else
			ti->cticks -= ticks_left;
		if (ti->cticks) /* not expired */
			continue;
		if (ti->flags & SNDRV_TIMER_IFLG_AUTO) {
			ti->cticks = ti->ticks;
		} else {
			ti->flags &= ~SNDRV_TIMER_IFLG_RUNNING;
			if (--timer->running)
				list_del(&ti->active_list);
		}
		if ((timer->hw.flags & SNDRV_TIMER_HW_TASKLET) ||
		    (ti->flags & SNDRV_TIMER_IFLG_FAST))
			ack_list_head = &timer->ack_list_head;
		else
			ack_list_head = &timer->sack_list_head;
		if (list_empty(&ti->ack_list))
			list_add_tail(&ti->ack_list, ack_list_head);
		list_for_each_entry(ts, &ti->slave_active_head, active_list) {
			ts->pticks = ti->pticks;
			ts->resolution = resolution;
			if (list_empty(&ts->ack_list))
				list_add_tail(&ts->ack_list, ack_list_head);
		}
	}
	if (timer->flags & SNDRV_TIMER_FLG_RESCHED)
		snd_timer_reschedule(timer, timer->sticks);
	if (timer->running) {
		if (timer->hw.flags & SNDRV_TIMER_HW_STOP) {
			timer->hw.stop(timer);
			timer->flags |= SNDRV_TIMER_FLG_CHANGE;
		}
		if (!(timer->hw.flags & SNDRV_TIMER_HW_AUTO) ||
		    (timer->flags & SNDRV_TIMER_FLG_CHANGE)) {
			/* restart timer */
			timer->flags &= ~SNDRV_TIMER_FLG_CHANGE;
			timer->hw.start(timer);
		}
	} else {
		timer->hw.stop(timer);
	}

	/* now process all fast callbacks */
	while (!list_empty(&timer->ack_list_head)) {
		p = timer->ack_list_head.next;		/* get first item */
		ti = list_entry(p, struct snd_timer_instance, ack_list);

		/* remove from ack_list and make empty */
		list_del_init(p);

		ticks = ti->pticks;
		ti->pticks = 0;

		ti->flags |= SNDRV_TIMER_IFLG_CALLBACK;
		spin_unlock(&timer->lock);
		if (ti->callback)
			ti->callback(ti, resolution, ticks);
		spin_lock(&timer->lock);
		ti->flags &= ~SNDRV_TIMER_IFLG_CALLBACK;
	}

	/* do we have any slow callbacks? */
	use_tasklet = !list_empty(&timer->sack_list_head);
	spin_unlock_irqrestore(&timer->lock, flags);

	if (use_tasklet)
		tasklet_schedule(&timer->task_queue);
}

/*

 */

int snd_timer_new(struct snd_card *card, char *id, struct snd_timer_id *tid,
		  struct snd_timer **rtimer)
{
	struct snd_timer *timer;
	int err;
	static struct snd_device_ops ops = {
		.dev_free = snd_timer_dev_free,
		.dev_register = snd_timer_dev_register,
		.dev_disconnect = snd_timer_dev_disconnect,
	};

	if (snd_BUG_ON(!tid))
		return -EINVAL;
	if (rtimer)
		*rtimer = NULL;
	timer = kzalloc(sizeof(*timer), GFP_KERNEL);
	if (timer == NULL) {
		snd_printk(KERN_ERR "timer: cannot allocate\n");
		return -ENOMEM;
	}
	timer->tmr_class = tid->dev_class;
	timer->card = card;
	timer->tmr_device = tid->device;
	timer->tmr_subdevice = tid->subdevice;
	if (id)
		strlcpy(timer->id, id, sizeof(timer->id));
	INIT_LIST_HEAD(&timer->device_list);
	INIT_LIST_HEAD(&timer->open_list_head);
	INIT_LIST_HEAD(&timer->active_list_head);
	INIT_LIST_HEAD(&timer->ack_list_head);
	INIT_LIST_HEAD(&timer->sack_list_head);
	spin_lock_init(&timer->lock);
	tasklet_init(&timer->task_queue, snd_timer_tasklet,
		     (unsigned long)timer);
	if (card != NULL) {
		timer->module = card->module;
		err = snd_device_new(card, SNDRV_DEV_TIMER, timer, &ops);
		if (err < 0) {
			snd_timer_free(timer);
			return err;
		}
	}
	if (rtimer)
		*rtimer = timer;
	return 0;
}

static int snd_timer_free(struct snd_timer *timer)
{
	if (!timer)
		return 0;

	mutex_lock(&register_mutex);
	if (! list_empty(&timer->open_list_head)) {
		struct list_head *p, *n;
		struct snd_timer_instance *ti;
		snd_printk(KERN_WARNING "timer %p is busy?\n", timer);
		list_for_each_safe(p, n, &timer->open_list_head) {
			list_del_init(p);
			ti = list_entry(p, struct snd_timer_instance, open_list);
			ti->timer = NULL;
		}
	}
	list_del(&timer->device_list);
	mutex_unlock(&register_mutex);

	if (timer->private_free)
		timer->private_free(timer);
	kfree(timer);
	return 0;
}

static int snd_timer_dev_free(struct snd_device *device)
{
	struct snd_timer *timer = device->device_data;
	return snd_timer_free(timer);
}

static int snd_timer_dev_register(struct snd_device *dev)
{
	struct snd_timer *timer = dev->device_data;
	struct snd_timer *timer1;

	if (snd_BUG_ON(!timer || !timer->hw.start || !timer->hw.stop))
		return -ENXIO;
	if (!(timer->hw.flags & SNDRV_TIMER_HW_SLAVE) &&
	    !timer->hw.resolution && timer->hw.c_resolution == NULL)
	    	return -EINVAL;

	mutex_lock(&register_mutex);
	list_for_each_entry(timer1, &snd_timer_list, device_list) {
		if (timer1->tmr_class > timer->tmr_class)
			break;
		if (timer1->tmr_class < timer->tmr_class)
			continue;
		if (timer1->card && timer->card) {
			if (timer1->card->number > timer->card->number)
				break;
			if (timer1->card->number < timer->card->number)
				continue;
		}
		if (timer1->tmr_device > timer->tmr_device)
			break;
		if (timer1->tmr_device < timer->tmr_device)
			continue;
		if (timer1->tmr_subdevice > timer->tmr_subdevice)
			break;
		if (timer1->tmr_subdevice < timer->tmr_subdevice)
			continue;
		/* conflicts.. */
		mutex_unlock(&register_mutex);
		return -EBUSY;
	}
	list_add_tail(&timer->device_list, &timer1->device_list);
	mutex_unlock(&register_mutex);
	return 0;
}

/* just for reference in snd_timer_dev_disconnect() below */
static void snd_timer_user_ccallback(struct snd_timer_instance *timeri,
				     int event, struct timespec *tstamp,
				     unsigned long resolution);

static int snd_timer_dev_disconnect(struct snd_device *device)
{
	struct snd_timer *timer = device->device_data;
	struct snd_timer_instance *ti;

	mutex_lock(&register_mutex);
	list_del_init(&timer->device_list);
	/* wake up pending sleepers */
	list_for_each_entry(ti, &timer->open_list_head, open_list) {
<<<<<<< HEAD
		if (ti->disconnect)
			ti->disconnect(ti);
=======
		/* FIXME: better to have a ti.disconnect() op */
		if (ti->ccallback == snd_timer_user_ccallback) {
			struct snd_timer_user *tu = ti->callback_data;

			tu->disconnected = true;
			wake_up(&tu->qchange_sleep);
		}
>>>>>>> 476e010d
	}
	mutex_unlock(&register_mutex);
	return 0;
}

void snd_timer_notify(struct snd_timer *timer, int event, struct timespec *tstamp)
{
	unsigned long flags;
	unsigned long resolution = 0;
	struct snd_timer_instance *ti, *ts;

	if (timer->card && timer->card->shutdown)
		return;
	if (! (timer->hw.flags & SNDRV_TIMER_HW_SLAVE))
		return;
	if (snd_BUG_ON(event < SNDRV_TIMER_EVENT_MSTART ||
		       event > SNDRV_TIMER_EVENT_MRESUME))
		return;
	spin_lock_irqsave(&timer->lock, flags);
	if (event == SNDRV_TIMER_EVENT_MSTART ||
	    event == SNDRV_TIMER_EVENT_MCONTINUE ||
	    event == SNDRV_TIMER_EVENT_MRESUME) {
		if (timer->hw.c_resolution)
			resolution = timer->hw.c_resolution(timer);
		else
			resolution = timer->hw.resolution;
	}
	list_for_each_entry(ti, &timer->active_list_head, active_list) {
		if (ti->ccallback)
			ti->ccallback(ti, event, tstamp, resolution);
		list_for_each_entry(ts, &ti->slave_active_head, active_list)
			if (ts->ccallback)
				ts->ccallback(ts, event, tstamp, resolution);
	}
	spin_unlock_irqrestore(&timer->lock, flags);
}

/*
 * exported functions for global timers
 */
int snd_timer_global_new(char *id, int device, struct snd_timer **rtimer)
{
	struct snd_timer_id tid;

	tid.dev_class = SNDRV_TIMER_CLASS_GLOBAL;
	tid.dev_sclass = SNDRV_TIMER_SCLASS_NONE;
	tid.card = -1;
	tid.device = device;
	tid.subdevice = 0;
	return snd_timer_new(NULL, id, &tid, rtimer);
}

int snd_timer_global_free(struct snd_timer *timer)
{
	return snd_timer_free(timer);
}

int snd_timer_global_register(struct snd_timer *timer)
{
	struct snd_device dev;

	memset(&dev, 0, sizeof(dev));
	dev.device_data = timer;
	return snd_timer_dev_register(&dev);
}

/*
 *  System timer
 */

struct snd_timer_system_private {
	struct timer_list tlist;
	unsigned long last_expires;
	unsigned long last_jiffies;
	unsigned long correction;
};

static void snd_timer_s_function(unsigned long data)
{
	struct snd_timer *timer = (struct snd_timer *)data;
	struct snd_timer_system_private *priv = timer->private_data;
	unsigned long jiff = jiffies;
	if (time_after(jiff, priv->last_expires))
		priv->correction += (long)jiff - (long)priv->last_expires;
	snd_timer_interrupt(timer, (long)jiff - (long)priv->last_jiffies);
}

static int snd_timer_s_start(struct snd_timer * timer)
{
	struct snd_timer_system_private *priv;
	unsigned long njiff;

	priv = (struct snd_timer_system_private *) timer->private_data;
	njiff = (priv->last_jiffies = jiffies);
	if (priv->correction > timer->sticks - 1) {
		priv->correction -= timer->sticks - 1;
		njiff++;
	} else {
		njiff += timer->sticks - priv->correction;
		priv->correction = 0;
	}
	priv->last_expires = priv->tlist.expires = njiff;
	add_timer(&priv->tlist);
	return 0;
}

static int snd_timer_s_stop(struct snd_timer * timer)
{
	struct snd_timer_system_private *priv;
	unsigned long jiff;

	priv = (struct snd_timer_system_private *) timer->private_data;
	del_timer(&priv->tlist);
	jiff = jiffies;
	if (time_before(jiff, priv->last_expires))
		timer->sticks = priv->last_expires - jiff;
	else
		timer->sticks = 1;
	priv->correction = 0;
	return 0;
}

static int snd_timer_s_close(struct snd_timer *timer)
{
	struct snd_timer_system_private *priv;

	priv = (struct snd_timer_system_private *)timer->private_data;
	del_timer_sync(&priv->tlist);
	return 0;
}

static struct snd_timer_hardware snd_timer_system =
{
	.flags =	SNDRV_TIMER_HW_FIRST | SNDRV_TIMER_HW_TASKLET,
	.resolution =	1000000000L / HZ,
	.ticks =	10000000L,
	.close =	snd_timer_s_close,
	.start =	snd_timer_s_start,
	.stop =		snd_timer_s_stop
};

static void snd_timer_free_system(struct snd_timer *timer)
{
	kfree(timer->private_data);
}

static int snd_timer_register_system(void)
{
	struct snd_timer *timer;
	struct snd_timer_system_private *priv;
	int err;

	err = snd_timer_global_new("system", SNDRV_TIMER_GLOBAL_SYSTEM, &timer);
	if (err < 0)
		return err;
	strcpy(timer->name, "system timer");
	timer->hw = snd_timer_system;
	priv = kzalloc(sizeof(*priv), GFP_KERNEL);
	if (priv == NULL) {
		snd_timer_free(timer);
		return -ENOMEM;
	}
	init_timer(&priv->tlist);
	priv->tlist.function = snd_timer_s_function;
	priv->tlist.data = (unsigned long) timer;
	timer->private_data = priv;
	timer->private_free = snd_timer_free_system;
	return snd_timer_global_register(timer);
}

#ifdef CONFIG_PROC_FS
/*
 *  Info interface
 */

static void snd_timer_proc_read(struct snd_info_entry *entry,
				struct snd_info_buffer *buffer)
{
	struct snd_timer *timer;
	struct snd_timer_instance *ti;

	mutex_lock(&register_mutex);
	list_for_each_entry(timer, &snd_timer_list, device_list) {
		if (timer->card && timer->card->shutdown)
			continue;
		switch (timer->tmr_class) {
		case SNDRV_TIMER_CLASS_GLOBAL:
			snd_iprintf(buffer, "G%i: ", timer->tmr_device);
			break;
		case SNDRV_TIMER_CLASS_CARD:
			snd_iprintf(buffer, "C%i-%i: ",
				    timer->card->number, timer->tmr_device);
			break;
		case SNDRV_TIMER_CLASS_PCM:
			snd_iprintf(buffer, "P%i-%i-%i: ", timer->card->number,
				    timer->tmr_device, timer->tmr_subdevice);
			break;
		default:
			snd_iprintf(buffer, "?%i-%i-%i-%i: ", timer->tmr_class,
				    timer->card ? timer->card->number : -1,
				    timer->tmr_device, timer->tmr_subdevice);
		}
		snd_iprintf(buffer, "%s :", timer->name);
		if (timer->hw.resolution)
			snd_iprintf(buffer, " %lu.%03luus (%lu ticks)",
				    timer->hw.resolution / 1000,
				    timer->hw.resolution % 1000,
				    timer->hw.ticks);
		if (timer->hw.flags & SNDRV_TIMER_HW_SLAVE)
			snd_iprintf(buffer, " SLAVE");
		snd_iprintf(buffer, "\n");
		list_for_each_entry(ti, &timer->open_list_head, open_list)
			snd_iprintf(buffer, "  Client %s : %s\n",
				    ti->owner ? ti->owner : "unknown",
				    ti->flags & (SNDRV_TIMER_IFLG_START |
						 SNDRV_TIMER_IFLG_RUNNING)
				    ? "running" : "stopped");
	}
	mutex_unlock(&register_mutex);
}

static struct snd_info_entry *snd_timer_proc_entry;

static void __init snd_timer_proc_init(void)
{
	struct snd_info_entry *entry;

	entry = snd_info_create_module_entry(THIS_MODULE, "timers", NULL);
	if (entry != NULL) {
		entry->c.text.read = snd_timer_proc_read;
		if (snd_info_register(entry) < 0) {
			snd_info_free_entry(entry);
			entry = NULL;
		}
	}
	snd_timer_proc_entry = entry;
}

static void __exit snd_timer_proc_done(void)
{
	snd_info_free_entry(snd_timer_proc_entry);
}
#else /* !CONFIG_PROC_FS */
#define snd_timer_proc_init()
#define snd_timer_proc_done()
#endif

/*
 *  USER SPACE interface
 */

static void snd_timer_user_interrupt(struct snd_timer_instance *timeri,
				     unsigned long resolution,
				     unsigned long ticks)
{
	struct snd_timer_user *tu = timeri->callback_data;
	struct snd_timer_read *r;
	int prev;

	spin_lock(&tu->qlock);
	if (tu->qused > 0) {
		prev = tu->qtail == 0 ? tu->queue_size - 1 : tu->qtail - 1;
		r = &tu->queue[prev];
		if (r->resolution == resolution) {
			r->ticks += ticks;
			goto __wake;
		}
	}
	if (tu->qused >= tu->queue_size) {
		tu->overrun++;
	} else {
		r = &tu->queue[tu->qtail++];
		tu->qtail %= tu->queue_size;
		r->resolution = resolution;
		r->ticks = ticks;
		tu->qused++;
	}
      __wake:
	spin_unlock(&tu->qlock);
	kill_fasync(&tu->fasync, SIGIO, POLL_IN);
	wake_up(&tu->qchange_sleep);
}

static void snd_timer_user_append_to_tqueue(struct snd_timer_user *tu,
					    struct snd_timer_tread *tread)
{
	if (tu->qused >= tu->queue_size) {
		tu->overrun++;
	} else {
		memcpy(&tu->tqueue[tu->qtail++], tread, sizeof(*tread));
		tu->qtail %= tu->queue_size;
		tu->qused++;
	}
}

static void snd_timer_user_ccallback(struct snd_timer_instance *timeri,
				     int event,
				     struct timespec *tstamp,
				     unsigned long resolution)
{
	struct snd_timer_user *tu = timeri->callback_data;
	struct snd_timer_tread r1;
	unsigned long flags;

	if (event >= SNDRV_TIMER_EVENT_START &&
	    event <= SNDRV_TIMER_EVENT_PAUSE)
		tu->tstamp = *tstamp;
	if ((tu->filter & (1 << event)) == 0 || !tu->tread)
		return;
	memset(&r1, 0, sizeof(r1));
	r1.event = event;
	r1.tstamp = *tstamp;
	r1.val = resolution;
	spin_lock_irqsave(&tu->qlock, flags);
	snd_timer_user_append_to_tqueue(tu, &r1);
	spin_unlock_irqrestore(&tu->qlock, flags);
	kill_fasync(&tu->fasync, SIGIO, POLL_IN);
	wake_up(&tu->qchange_sleep);
}

static void snd_timer_user_disconnect(struct snd_timer_instance *timeri)
{
	struct snd_timer_user *tu = timeri->callback_data;

	tu->disconnected = true;
	wake_up(&tu->qchange_sleep);
}

static void snd_timer_user_tinterrupt(struct snd_timer_instance *timeri,
				      unsigned long resolution,
				      unsigned long ticks)
{
	struct snd_timer_user *tu = timeri->callback_data;
	struct snd_timer_tread *r, r1;
	struct timespec tstamp;
	int prev, append = 0;

	memset(&tstamp, 0, sizeof(tstamp));
	spin_lock(&tu->qlock);
	if ((tu->filter & ((1 << SNDRV_TIMER_EVENT_RESOLUTION) |
			   (1 << SNDRV_TIMER_EVENT_TICK))) == 0) {
		spin_unlock(&tu->qlock);
		return;
	}
	if (tu->last_resolution != resolution || ticks > 0) {
		if (timer_tstamp_monotonic)
			do_posix_clock_monotonic_gettime(&tstamp);
		else
			getnstimeofday(&tstamp);
	}
	if ((tu->filter & (1 << SNDRV_TIMER_EVENT_RESOLUTION)) &&
	    tu->last_resolution != resolution) {
		memset(&r1, 0, sizeof(r1));
		r1.event = SNDRV_TIMER_EVENT_RESOLUTION;
		r1.tstamp = tstamp;
		r1.val = resolution;
		snd_timer_user_append_to_tqueue(tu, &r1);
		tu->last_resolution = resolution;
		append++;
	}
	if ((tu->filter & (1 << SNDRV_TIMER_EVENT_TICK)) == 0)
		goto __wake;
	if (ticks == 0)
		goto __wake;
	if (tu->qused > 0) {
		prev = tu->qtail == 0 ? tu->queue_size - 1 : tu->qtail - 1;
		r = &tu->tqueue[prev];
		if (r->event == SNDRV_TIMER_EVENT_TICK) {
			r->tstamp = tstamp;
			r->val += ticks;
			append++;
			goto __wake;
		}
	}
	r1.event = SNDRV_TIMER_EVENT_TICK;
	r1.tstamp = tstamp;
	r1.val = ticks;
	snd_timer_user_append_to_tqueue(tu, &r1);
	append++;
      __wake:
	spin_unlock(&tu->qlock);
	if (append == 0)
		return;
	kill_fasync(&tu->fasync, SIGIO, POLL_IN);
	wake_up(&tu->qchange_sleep);
}

static int snd_timer_user_open(struct inode *inode, struct file *file)
{
	struct snd_timer_user *tu;
	int err;

	err = nonseekable_open(inode, file);
	if (err < 0)
		return err;

	tu = kzalloc(sizeof(*tu), GFP_KERNEL);
	if (tu == NULL)
		return -ENOMEM;
	spin_lock_init(&tu->qlock);
	init_waitqueue_head(&tu->qchange_sleep);
	mutex_init(&tu->ioctl_lock);
	tu->ticks = 1;
	tu->queue_size = 128;
	tu->queue = kmalloc(tu->queue_size * sizeof(struct snd_timer_read),
			    GFP_KERNEL);
	if (tu->queue == NULL) {
		kfree(tu);
		return -ENOMEM;
	}
	file->private_data = tu;
	return 0;
}

static int snd_timer_user_release(struct inode *inode, struct file *file)
{
	struct snd_timer_user *tu;

	if (file->private_data) {
		tu = file->private_data;
		file->private_data = NULL;
		mutex_lock(&tu->ioctl_lock);
		if (tu->timeri)
			snd_timer_close(tu->timeri);
		mutex_unlock(&tu->ioctl_lock);
		kfree(tu->queue);
		kfree(tu->tqueue);
		kfree(tu);
	}
	return 0;
}

static void snd_timer_user_zero_id(struct snd_timer_id *id)
{
	id->dev_class = SNDRV_TIMER_CLASS_NONE;
	id->dev_sclass = SNDRV_TIMER_SCLASS_NONE;
	id->card = -1;
	id->device = -1;
	id->subdevice = -1;
}

static void snd_timer_user_copy_id(struct snd_timer_id *id, struct snd_timer *timer)
{
	id->dev_class = timer->tmr_class;
	id->dev_sclass = SNDRV_TIMER_SCLASS_NONE;
	id->card = timer->card ? timer->card->number : -1;
	id->device = timer->tmr_device;
	id->subdevice = timer->tmr_subdevice;
}

static int snd_timer_user_next_device(struct snd_timer_id __user *_tid)
{
	struct snd_timer_id id;
	struct snd_timer *timer;
	struct list_head *p;

	if (copy_from_user(&id, _tid, sizeof(id)))
		return -EFAULT;
	mutex_lock(&register_mutex);
	if (id.dev_class < 0) {		/* first item */
		if (list_empty(&snd_timer_list))
			snd_timer_user_zero_id(&id);
		else {
			timer = list_entry(snd_timer_list.next,
					   struct snd_timer, device_list);
			snd_timer_user_copy_id(&id, timer);
		}
	} else {
		switch (id.dev_class) {
		case SNDRV_TIMER_CLASS_GLOBAL:
			id.device = id.device < 0 ? 0 : id.device + 1;
			list_for_each(p, &snd_timer_list) {
				timer = list_entry(p, struct snd_timer, device_list);
				if (timer->tmr_class > SNDRV_TIMER_CLASS_GLOBAL) {
					snd_timer_user_copy_id(&id, timer);
					break;
				}
				if (timer->tmr_device >= id.device) {
					snd_timer_user_copy_id(&id, timer);
					break;
				}
			}
			if (p == &snd_timer_list)
				snd_timer_user_zero_id(&id);
			break;
		case SNDRV_TIMER_CLASS_CARD:
		case SNDRV_TIMER_CLASS_PCM:
			if (id.card < 0) {
				id.card = 0;
			} else {
				if (id.card < 0) {
					id.card = 0;
				} else {
					if (id.device < 0) {
						id.device = 0;
					} else {
						if (id.subdevice < 0) {
							id.subdevice = 0;
						} else {
							id.subdevice++;
						}
					}
				}
			}
			list_for_each(p, &snd_timer_list) {
				timer = list_entry(p, struct snd_timer, device_list);
				if (timer->tmr_class > id.dev_class) {
					snd_timer_user_copy_id(&id, timer);
					break;
				}
				if (timer->tmr_class < id.dev_class)
					continue;
				if (timer->card->number > id.card) {
					snd_timer_user_copy_id(&id, timer);
					break;
				}
				if (timer->card->number < id.card)
					continue;
				if (timer->tmr_device > id.device) {
					snd_timer_user_copy_id(&id, timer);
					break;
				}
				if (timer->tmr_device < id.device)
					continue;
				if (timer->tmr_subdevice > id.subdevice) {
					snd_timer_user_copy_id(&id, timer);
					break;
				}
				if (timer->tmr_subdevice < id.subdevice)
					continue;
				snd_timer_user_copy_id(&id, timer);
				break;
			}
			if (p == &snd_timer_list)
				snd_timer_user_zero_id(&id);
			break;
		default:
			snd_timer_user_zero_id(&id);
		}
	}
	mutex_unlock(&register_mutex);
	if (copy_to_user(_tid, &id, sizeof(*_tid)))
		return -EFAULT;
	return 0;
}

static int snd_timer_user_ginfo(struct file *file,
				struct snd_timer_ginfo __user *_ginfo)
{
	struct snd_timer_ginfo *ginfo;
	struct snd_timer_id tid;
	struct snd_timer *t;
	struct list_head *p;
	int err = 0;

	ginfo = memdup_user(_ginfo, sizeof(*ginfo));
	if (IS_ERR(ginfo))
		return PTR_ERR(ginfo);

	tid = ginfo->tid;
	memset(ginfo, 0, sizeof(*ginfo));
	ginfo->tid = tid;
	mutex_lock(&register_mutex);
	t = snd_timer_find(&tid);
	if (t != NULL) {
		ginfo->card = t->card ? t->card->number : -1;
		if (t->hw.flags & SNDRV_TIMER_HW_SLAVE)
			ginfo->flags |= SNDRV_TIMER_FLG_SLAVE;
		strlcpy(ginfo->id, t->id, sizeof(ginfo->id));
		strlcpy(ginfo->name, t->name, sizeof(ginfo->name));
		ginfo->resolution = t->hw.resolution;
		if (t->hw.resolution_min > 0) {
			ginfo->resolution_min = t->hw.resolution_min;
			ginfo->resolution_max = t->hw.resolution_max;
		}
		list_for_each(p, &t->open_list_head) {
			ginfo->clients++;
		}
	} else {
		err = -ENODEV;
	}
	mutex_unlock(&register_mutex);
	if (err >= 0 && copy_to_user(_ginfo, ginfo, sizeof(*ginfo)))
		err = -EFAULT;
	kfree(ginfo);
	return err;
}

static int snd_timer_user_gparams(struct file *file,
				  struct snd_timer_gparams __user *_gparams)
{
	struct snd_timer_gparams gparams;
	struct snd_timer *t;
	int err;

	if (copy_from_user(&gparams, _gparams, sizeof(gparams)))
		return -EFAULT;
	mutex_lock(&register_mutex);
	t = snd_timer_find(&gparams.tid);
	if (!t) {
		err = -ENODEV;
		goto _error;
	}
	if (!list_empty(&t->open_list_head)) {
		err = -EBUSY;
		goto _error;
	}
	if (!t->hw.set_period) {
		err = -ENOSYS;
		goto _error;
	}
	err = t->hw.set_period(t, gparams.period_num, gparams.period_den);
_error:
	mutex_unlock(&register_mutex);
	return err;
}

static int snd_timer_user_gstatus(struct file *file,
				  struct snd_timer_gstatus __user *_gstatus)
{
	struct snd_timer_gstatus gstatus;
	struct snd_timer_id tid;
	struct snd_timer *t;
	int err = 0;

	if (copy_from_user(&gstatus, _gstatus, sizeof(gstatus)))
		return -EFAULT;
	tid = gstatus.tid;
	memset(&gstatus, 0, sizeof(gstatus));
	gstatus.tid = tid;
	mutex_lock(&register_mutex);
	t = snd_timer_find(&tid);
	if (t != NULL) {
		if (t->hw.c_resolution)
			gstatus.resolution = t->hw.c_resolution(t);
		else
			gstatus.resolution = t->hw.resolution;
		if (t->hw.precise_resolution) {
			t->hw.precise_resolution(t, &gstatus.resolution_num,
						 &gstatus.resolution_den);
		} else {
			gstatus.resolution_num = gstatus.resolution;
			gstatus.resolution_den = 1000000000uL;
		}
	} else {
		err = -ENODEV;
	}
	mutex_unlock(&register_mutex);
	if (err >= 0 && copy_to_user(_gstatus, &gstatus, sizeof(gstatus)))
		err = -EFAULT;
	return err;
}

static int snd_timer_user_tselect(struct file *file,
				  struct snd_timer_select __user *_tselect)
{
	struct snd_timer_user *tu;
	struct snd_timer_select tselect;
	char str[32];
	int err = 0;

	tu = file->private_data;
	if (tu->timeri) {
		snd_timer_close(tu->timeri);
		tu->timeri = NULL;
	}
	if (copy_from_user(&tselect, _tselect, sizeof(tselect))) {
		err = -EFAULT;
		goto __err;
	}
	sprintf(str, "application %i", current->pid);
	if (tselect.id.dev_class != SNDRV_TIMER_CLASS_SLAVE)
		tselect.id.dev_sclass = SNDRV_TIMER_SCLASS_APPLICATION;
	err = snd_timer_open(&tu->timeri, str, &tselect.id, current->pid);
	if (err < 0)
		goto __err;

	tu->qhead = tu->qtail = tu->qused = 0;
	kfree(tu->queue);
	tu->queue = NULL;
	kfree(tu->tqueue);
	tu->tqueue = NULL;
	if (tu->tread) {
		tu->tqueue = kmalloc(tu->queue_size * sizeof(struct snd_timer_tread),
				     GFP_KERNEL);
		if (tu->tqueue == NULL)
			err = -ENOMEM;
	} else {
		tu->queue = kmalloc(tu->queue_size * sizeof(struct snd_timer_read),
				    GFP_KERNEL);
		if (tu->queue == NULL)
			err = -ENOMEM;
	}

      	if (err < 0) {
		snd_timer_close(tu->timeri);
      		tu->timeri = NULL;
      	} else {
		tu->timeri->flags |= SNDRV_TIMER_IFLG_FAST;
		tu->timeri->callback = tu->tread
			? snd_timer_user_tinterrupt : snd_timer_user_interrupt;
		tu->timeri->ccallback = snd_timer_user_ccallback;
		tu->timeri->callback_data = (void *)tu;
		tu->timeri->disconnect = snd_timer_user_disconnect;
	}

      __err:
	return err;
}

static int snd_timer_user_info(struct file *file,
			       struct snd_timer_info __user *_info)
{
	struct snd_timer_user *tu;
	struct snd_timer_info *info;
	struct snd_timer *t;
	int err = 0;

	tu = file->private_data;
	if (!tu->timeri)
		return -EBADFD;
	t = tu->timeri->timer;
	if (!t)
		return -EBADFD;

	info = kzalloc(sizeof(*info), GFP_KERNEL);
	if (! info)
		return -ENOMEM;
	info->card = t->card ? t->card->number : -1;
	if (t->hw.flags & SNDRV_TIMER_HW_SLAVE)
		info->flags |= SNDRV_TIMER_FLG_SLAVE;
	strlcpy(info->id, t->id, sizeof(info->id));
	strlcpy(info->name, t->name, sizeof(info->name));
	info->resolution = t->hw.resolution;
	if (copy_to_user(_info, info, sizeof(*_info)))
		err = -EFAULT;
	kfree(info);
	return err;
}

static int snd_timer_user_params(struct file *file,
				 struct snd_timer_params __user *_params)
{
	struct snd_timer_user *tu;
	struct snd_timer_params params;
	struct snd_timer *t;
	struct snd_timer_read *tr;
	struct snd_timer_tread *ttr;
	int err;

	tu = file->private_data;
	if (!tu->timeri)
		return -EBADFD;
	t = tu->timeri->timer;
	if (!t)
		return -EBADFD;
	if (copy_from_user(&params, _params, sizeof(params)))
		return -EFAULT;
	if (!(t->hw.flags & SNDRV_TIMER_HW_SLAVE) && params.ticks < 1) {
		err = -EINVAL;
		goto _end;
	}
	if (params.queue_size > 0 &&
	    (params.queue_size < 32 || params.queue_size > 1024)) {
		err = -EINVAL;
		goto _end;
	}
	if (params.filter & ~((1<<SNDRV_TIMER_EVENT_RESOLUTION)|
			      (1<<SNDRV_TIMER_EVENT_TICK)|
			      (1<<SNDRV_TIMER_EVENT_START)|
			      (1<<SNDRV_TIMER_EVENT_STOP)|
			      (1<<SNDRV_TIMER_EVENT_CONTINUE)|
			      (1<<SNDRV_TIMER_EVENT_PAUSE)|
			      (1<<SNDRV_TIMER_EVENT_SUSPEND)|
			      (1<<SNDRV_TIMER_EVENT_RESUME)|
			      (1<<SNDRV_TIMER_EVENT_MSTART)|
			      (1<<SNDRV_TIMER_EVENT_MSTOP)|
			      (1<<SNDRV_TIMER_EVENT_MCONTINUE)|
			      (1<<SNDRV_TIMER_EVENT_MPAUSE)|
			      (1<<SNDRV_TIMER_EVENT_MSUSPEND)|
			      (1<<SNDRV_TIMER_EVENT_MRESUME))) {
		err = -EINVAL;
		goto _end;
	}
	snd_timer_stop(tu->timeri);
	spin_lock_irq(&t->lock);
	tu->timeri->flags &= ~(SNDRV_TIMER_IFLG_AUTO|
			       SNDRV_TIMER_IFLG_EXCLUSIVE|
			       SNDRV_TIMER_IFLG_EARLY_EVENT);
	if (params.flags & SNDRV_TIMER_PSFLG_AUTO)
		tu->timeri->flags |= SNDRV_TIMER_IFLG_AUTO;
	if (params.flags & SNDRV_TIMER_PSFLG_EXCLUSIVE)
		tu->timeri->flags |= SNDRV_TIMER_IFLG_EXCLUSIVE;
	if (params.flags & SNDRV_TIMER_PSFLG_EARLY_EVENT)
		tu->timeri->flags |= SNDRV_TIMER_IFLG_EARLY_EVENT;
	spin_unlock_irq(&t->lock);
	if (params.queue_size > 0 &&
	    (unsigned int)tu->queue_size != params.queue_size) {
		if (tu->tread) {
			ttr = kmalloc(params.queue_size * sizeof(*ttr),
				      GFP_KERNEL);
			if (ttr) {
				kfree(tu->tqueue);
				tu->queue_size = params.queue_size;
				tu->tqueue = ttr;
			}
		} else {
			tr = kmalloc(params.queue_size * sizeof(*tr),
				     GFP_KERNEL);
			if (tr) {
				kfree(tu->queue);
				tu->queue_size = params.queue_size;
				tu->queue = tr;
			}
		}
	}
	tu->qhead = tu->qtail = tu->qused = 0;
	if (tu->timeri->flags & SNDRV_TIMER_IFLG_EARLY_EVENT) {
		if (tu->tread) {
			struct snd_timer_tread tread;
			memset(&tread, 0, sizeof(tread));
			tread.event = SNDRV_TIMER_EVENT_EARLY;
			tread.tstamp.tv_sec = 0;
			tread.tstamp.tv_nsec = 0;
			tread.val = 0;
			snd_timer_user_append_to_tqueue(tu, &tread);
		} else {
			struct snd_timer_read *r = &tu->queue[0];
			r->resolution = 0;
			r->ticks = 0;
			tu->qused++;
			tu->qtail++;
		}
	}
	tu->filter = params.filter;
	tu->ticks = params.ticks;
	err = 0;
 _end:
	if (copy_to_user(_params, &params, sizeof(params)))
		return -EFAULT;
	return err;
}

static int snd_timer_user_status(struct file *file,
				 struct snd_timer_status __user *_status)
{
	struct snd_timer_user *tu;
	struct snd_timer_status status;

	tu = file->private_data;
	if (!tu->timeri)
		return -EBADFD;
	memset(&status, 0, sizeof(status));
	status.tstamp = tu->tstamp;
	status.resolution = snd_timer_resolution(tu->timeri);
	status.lost = tu->timeri->lost;
	status.overrun = tu->overrun;
	spin_lock_irq(&tu->qlock);
	status.queue = tu->qused;
	spin_unlock_irq(&tu->qlock);
	if (copy_to_user(_status, &status, sizeof(status)))
		return -EFAULT;
	return 0;
}

static int snd_timer_user_start(struct file *file)
{
	int err;
	struct snd_timer_user *tu;

	tu = file->private_data;
	if (!tu->timeri)
		return -EBADFD;
	snd_timer_stop(tu->timeri);
	tu->timeri->lost = 0;
	tu->last_resolution = 0;
	return (err = snd_timer_start(tu->timeri, tu->ticks)) < 0 ? err : 0;
}

static int snd_timer_user_stop(struct file *file)
{
	int err;
	struct snd_timer_user *tu;

	tu = file->private_data;
	if (!tu->timeri)
		return -EBADFD;
	return (err = snd_timer_stop(tu->timeri)) < 0 ? err : 0;
}

static int snd_timer_user_continue(struct file *file)
{
	int err;
	struct snd_timer_user *tu;

	tu = file->private_data;
	if (!tu->timeri)
		return -EBADFD;
	/* start timer instead of continue if it's not used before */
	if (!(tu->timeri->flags & SNDRV_TIMER_IFLG_PAUSED))
		return snd_timer_user_start(file);
	tu->timeri->lost = 0;
	return (err = snd_timer_continue(tu->timeri)) < 0 ? err : 0;
}

static int snd_timer_user_pause(struct file *file)
{
	int err;
	struct snd_timer_user *tu;

	tu = file->private_data;
	if (!tu->timeri)
		return -EBADFD;
	return (err = snd_timer_pause(tu->timeri)) < 0 ? err : 0;
}

enum {
	SNDRV_TIMER_IOCTL_START_OLD = _IO('T', 0x20),
	SNDRV_TIMER_IOCTL_STOP_OLD = _IO('T', 0x21),
	SNDRV_TIMER_IOCTL_CONTINUE_OLD = _IO('T', 0x22),
	SNDRV_TIMER_IOCTL_PAUSE_OLD = _IO('T', 0x23),
};

static long __snd_timer_user_ioctl(struct file *file, unsigned int cmd,
				 unsigned long arg)
{
	struct snd_timer_user *tu;
	void __user *argp = (void __user *)arg;
	int __user *p = argp;

	tu = file->private_data;
	switch (cmd) {
	case SNDRV_TIMER_IOCTL_PVERSION:
		return put_user(SNDRV_TIMER_VERSION, p) ? -EFAULT : 0;
	case SNDRV_TIMER_IOCTL_NEXT_DEVICE:
		return snd_timer_user_next_device(argp);
	case SNDRV_TIMER_IOCTL_TREAD:
	{
		int xarg;

		if (tu->timeri)	/* too late */
			return -EBUSY;
		if (get_user(xarg, p))
			return -EFAULT;
		tu->tread = xarg ? 1 : 0;
		return 0;
	}
	case SNDRV_TIMER_IOCTL_GINFO:
		return snd_timer_user_ginfo(file, argp);
	case SNDRV_TIMER_IOCTL_GPARAMS:
		return snd_timer_user_gparams(file, argp);
	case SNDRV_TIMER_IOCTL_GSTATUS:
		return snd_timer_user_gstatus(file, argp);
	case SNDRV_TIMER_IOCTL_SELECT:
		return snd_timer_user_tselect(file, argp);
	case SNDRV_TIMER_IOCTL_INFO:
		return snd_timer_user_info(file, argp);
	case SNDRV_TIMER_IOCTL_PARAMS:
		return snd_timer_user_params(file, argp);
	case SNDRV_TIMER_IOCTL_STATUS:
		return snd_timer_user_status(file, argp);
	case SNDRV_TIMER_IOCTL_START:
	case SNDRV_TIMER_IOCTL_START_OLD:
		return snd_timer_user_start(file);
	case SNDRV_TIMER_IOCTL_STOP:
	case SNDRV_TIMER_IOCTL_STOP_OLD:
		return snd_timer_user_stop(file);
	case SNDRV_TIMER_IOCTL_CONTINUE:
	case SNDRV_TIMER_IOCTL_CONTINUE_OLD:
		return snd_timer_user_continue(file);
	case SNDRV_TIMER_IOCTL_PAUSE:
	case SNDRV_TIMER_IOCTL_PAUSE_OLD:
		return snd_timer_user_pause(file);
	}
	return -ENOTTY;
}

static long snd_timer_user_ioctl(struct file *file, unsigned int cmd,
				 unsigned long arg)
{
	struct snd_timer_user *tu = file->private_data;
	long ret;

	mutex_lock(&tu->ioctl_lock);
	ret = __snd_timer_user_ioctl(file, cmd, arg);
	mutex_unlock(&tu->ioctl_lock);
	return ret;
}

static int snd_timer_user_fasync(int fd, struct file * file, int on)
{
	struct snd_timer_user *tu;

	tu = file->private_data;
	return fasync_helper(fd, file, on, &tu->fasync);
}

static ssize_t snd_timer_user_read(struct file *file, char __user *buffer,
				   size_t count, loff_t *offset)
{
	struct snd_timer_user *tu;
	long result = 0, unit;
	int qhead;
	int err = 0;

	tu = file->private_data;
	unit = tu->tread ? sizeof(struct snd_timer_tread) : sizeof(struct snd_timer_read);
	mutex_lock(&tu->ioctl_lock);
	spin_lock_irq(&tu->qlock);
	while ((long)count - result >= unit) {
		while (!tu->qused) {
			wait_queue_t wait;

			if ((file->f_flags & O_NONBLOCK) != 0 || result > 0) {
				err = -EAGAIN;
				goto _error;
			}

			set_current_state(TASK_INTERRUPTIBLE);
			init_waitqueue_entry(&wait, current);
			add_wait_queue(&tu->qchange_sleep, &wait);

			spin_unlock_irq(&tu->qlock);
			mutex_unlock(&tu->ioctl_lock);
			schedule();
			mutex_lock(&tu->ioctl_lock);
			spin_lock_irq(&tu->qlock);

			remove_wait_queue(&tu->qchange_sleep, &wait);

			if (tu->disconnected) {
				err = -ENODEV;
				goto _error;
			}
			if (signal_pending(current)) {
				err = -ERESTARTSYS;
				goto _error;
			}
		}

		qhead = tu->qhead++;
		tu->qhead %= tu->queue_size;
<<<<<<< HEAD
		tu->qused--;
=======
>>>>>>> 476e010d
		spin_unlock_irq(&tu->qlock);

		if (tu->tread) {
			if (copy_to_user(buffer, &tu->tqueue[qhead],
					 sizeof(struct snd_timer_tread)))
				err = -EFAULT;
		} else {
			if (copy_to_user(buffer, &tu->queue[qhead],
					 sizeof(struct snd_timer_read)))
				err = -EFAULT;
		}

		spin_lock_irq(&tu->qlock);
<<<<<<< HEAD
=======
		tu->qused--;
>>>>>>> 476e010d
		if (err < 0)
			goto _error;
		result += unit;
		buffer += unit;
	}
 _error:
	spin_unlock_irq(&tu->qlock);
	mutex_unlock(&tu->ioctl_lock);
	return result > 0 ? result : err;
}

static unsigned int snd_timer_user_poll(struct file *file, poll_table * wait)
{
        unsigned int mask;
        struct snd_timer_user *tu;

        tu = file->private_data;

        poll_wait(file, &tu->qchange_sleep, wait);

	mask = 0;
	if (tu->qused)
		mask |= POLLIN | POLLRDNORM;
	if (tu->disconnected)
		mask |= POLLERR;

	return mask;
}

#ifdef CONFIG_COMPAT
#include "timer_compat.c"
#else
#define snd_timer_user_ioctl_compat	NULL
#endif

static const struct file_operations snd_timer_f_ops =
{
	.owner =	THIS_MODULE,
	.read =		snd_timer_user_read,
	.open =		snd_timer_user_open,
	.release =	snd_timer_user_release,
	.llseek =	no_llseek,
	.poll =		snd_timer_user_poll,
	.unlocked_ioctl =	snd_timer_user_ioctl,
	.compat_ioctl =	snd_timer_user_ioctl_compat,
	.fasync = 	snd_timer_user_fasync,
};

/*
 *  ENTRY functions
 */

static int __init alsa_timer_init(void)
{
	int err;

#ifdef SNDRV_OSS_INFO_DEV_TIMERS
	snd_oss_info_register(SNDRV_OSS_INFO_DEV_TIMERS, SNDRV_CARDS - 1,
			      "system timer");
#endif

	if ((err = snd_timer_register_system()) < 0)
		snd_printk(KERN_ERR "unable to register system timer (%i)\n",
			   err);
	if ((err = snd_register_device(SNDRV_DEVICE_TYPE_TIMER, NULL, 0,
				       &snd_timer_f_ops, NULL, "timer")) < 0)
		snd_printk(KERN_ERR "unable to register timer device (%i)\n",
			   err);
	snd_timer_proc_init();
	return 0;
}

static void __exit alsa_timer_exit(void)
{
	struct list_head *p, *n;

	snd_unregister_device(SNDRV_DEVICE_TYPE_TIMER, NULL, 0);
	/* unregister the system timer */
	list_for_each_safe(p, n, &snd_timer_list) {
		struct snd_timer *timer = list_entry(p, struct snd_timer, device_list);
		snd_timer_free(timer);
	}
	snd_timer_proc_done();
#ifdef SNDRV_OSS_INFO_DEV_TIMERS
	snd_oss_info_unregister(SNDRV_OSS_INFO_DEV_TIMERS, SNDRV_CARDS - 1);
#endif
}

module_init(alsa_timer_init)
module_exit(alsa_timer_exit)

EXPORT_SYMBOL(snd_timer_open);
EXPORT_SYMBOL(snd_timer_close);
EXPORT_SYMBOL(snd_timer_resolution);
EXPORT_SYMBOL(snd_timer_start);
EXPORT_SYMBOL(snd_timer_stop);
EXPORT_SYMBOL(snd_timer_continue);
EXPORT_SYMBOL(snd_timer_pause);
EXPORT_SYMBOL(snd_timer_new);
EXPORT_SYMBOL(snd_timer_notify);
EXPORT_SYMBOL(snd_timer_global_new);
EXPORT_SYMBOL(snd_timer_global_free);
EXPORT_SYMBOL(snd_timer_global_register);
EXPORT_SYMBOL(snd_timer_interrupt);<|MERGE_RESOLUTION|>--- conflicted
+++ resolved
@@ -332,15 +332,11 @@
 			spin_lock_irq(&timer->lock);
 		}
 		spin_unlock_irq(&timer->lock);
-<<<<<<< HEAD
-
-=======
 		mutex_lock(&register_mutex);
 		list_del(&timeri->open_list);
 		if (list_empty(&timer->open_list_head) &&
 		    timer->hw.close)
 			timer->hw.close(timer);
->>>>>>> 476e010d
 		/* remove slave links */
 		spin_lock_irq(&slave_active_lock);
 		spin_lock(&timer->lock);
@@ -352,22 +348,12 @@
 			list_del_init(&slave->ack_list);
 			list_del_init(&slave->active_list);
 		}
-<<<<<<< HEAD
-
-		spin_unlock(&timer->lock);
-		spin_unlock_irq(&slave_active_lock);
-
-		/* slave doesn't need to release timer resources below */
-		if (timeri->flags & SNDRV_TIMER_IFLG_SLAVE)
-			timer = NULL;
-=======
 		spin_unlock(&timer->lock);
 		spin_unlock_irq(&slave_active_lock);
 		/* release a card refcount for safe disconnection */
 		if (timer->card)
 			put_device(timer->card->card_dev);
 		mutex_unlock(&register_mutex);
->>>>>>> 476e010d
 	}
 
 	if (timeri->private_free)
@@ -497,13 +483,8 @@
 		return -EBUSY;
 	}
 	timeri->flags |= SNDRV_TIMER_IFLG_RUNNING;
-<<<<<<< HEAD
-	if (timeri->master) 
-	{
-=======
 	if (timeri->master && timeri->timer) {
 		spin_lock(&timeri->timer->lock);
->>>>>>> 476e010d
 		list_add_tail(&timeri->active_list,
 			      &timeri->master->slave_active_head);
 		snd_timer_notify1(timeri, start ? SNDRV_TIMER_EVENT_START :
@@ -551,13 +532,6 @@
 		}
 	}
 	timeri->flags &= ~(SNDRV_TIMER_IFLG_RUNNING | SNDRV_TIMER_IFLG_START);
-<<<<<<< HEAD
-	if (stop)
-		timeri->flags &= ~SNDRV_TIMER_IFLG_PAUSED;
-	else
-		timeri->flags |= SNDRV_TIMER_IFLG_PAUSED;
-=======
->>>>>>> 476e010d
 	snd_timer_notify1(timeri, stop ? SNDRV_TIMER_EVENT_STOP :
 			  SNDRV_TIMER_EVENT_CONTINUE);
  unlock:
@@ -619,13 +593,6 @@
  */
 int snd_timer_continue(struct snd_timer_instance *timeri)
 {
-<<<<<<< HEAD
-	/* timer can continue only after pause */
-	if (!(timeri->flags & SNDRV_TIMER_IFLG_PAUSED))
-		return -EINVAL;
-
-=======
->>>>>>> 476e010d
 	if (timeri->flags & SNDRV_TIMER_IFLG_SLAVE)
 		return snd_timer_start_slave(timeri, false);
 	else
@@ -960,10 +927,6 @@
 	list_del_init(&timer->device_list);
 	/* wake up pending sleepers */
 	list_for_each_entry(ti, &timer->open_list_head, open_list) {
-<<<<<<< HEAD
-		if (ti->disconnect)
-			ti->disconnect(ti);
-=======
 		/* FIXME: better to have a ti.disconnect() op */
 		if (ti->ccallback == snd_timer_user_ccallback) {
 			struct snd_timer_user *tu = ti->callback_data;
@@ -971,7 +934,6 @@
 			tu->disconnected = true;
 			wake_up(&tu->qchange_sleep);
 		}
->>>>>>> 476e010d
 	}
 	mutex_unlock(&register_mutex);
 	return 0;
@@ -2014,10 +1976,6 @@
 
 		qhead = tu->qhead++;
 		tu->qhead %= tu->queue_size;
-<<<<<<< HEAD
-		tu->qused--;
-=======
->>>>>>> 476e010d
 		spin_unlock_irq(&tu->qlock);
 
 		if (tu->tread) {
@@ -2031,10 +1989,7 @@
 		}
 
 		spin_lock_irq(&tu->qlock);
-<<<<<<< HEAD
-=======
 		tu->qused--;
->>>>>>> 476e010d
 		if (err < 0)
 			goto _error;
 		result += unit;
