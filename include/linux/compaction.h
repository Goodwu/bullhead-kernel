--- conflicted
+++ resolved
@@ -60,8 +60,6 @@
 		zone->compact_considered = defer_limit;
 
 	return zone->compact_considered < defer_limit;
-<<<<<<< HEAD
-=======
 }
 
 /* Returns true if restarting compaction after many failures */
@@ -72,7 +70,6 @@
 
 	return zone->compact_defer_shift == COMPACT_MAX_DEFER_SHIFT &&
 		zone->compact_considered >= 1UL << zone->compact_defer_shift;
->>>>>>> 4a8e43fe
 }
 
 #else
