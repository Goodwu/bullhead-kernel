/*
 *	inet6 interface/address list definitions
 *	Linux INET6 implementation 
 *
 *	Authors:
 *	Pedro Roque		<roque@di.fc.ul.pt>	
 *
 *
 *	This program is free software; you can redistribute it and/or
 *      modify it under the terms of the GNU General Public License
 *      as published by the Free Software Foundation; either version
 *      2 of the License, or (at your option) any later version.
 */

#ifndef _NET_IF_INET6_H
#define _NET_IF_INET6_H

#include <net/snmp.h>
#include <linux/ipv6.h>

/* inet6_dev.if_flags */

#define IF_RA_OTHERCONF	0x80
#define IF_RA_MANAGED	0x40
#define IF_RA_RCVD	0x20
#define IF_RS_SENT	0x10
#define IF_READY	0x80000000

/* prefix flags */
#define IF_PREFIX_ONLINK	0x01
#define IF_PREFIX_AUTOCONF	0x02

enum {
	INET6_IFADDR_STATE_PREDAD,
	INET6_IFADDR_STATE_DAD,
	INET6_IFADDR_STATE_POSTDAD,
	INET6_IFADDR_STATE_ERRDAD,
	INET6_IFADDR_STATE_UP,
	INET6_IFADDR_STATE_DEAD,
};

struct inet6_ifaddr {
	struct in6_addr		addr;
	__u32			prefix_len;
	
	/* In seconds, relative to tstamp. Expiry is at tstamp + HZ * lft. */
	__u32			valid_lft;
	__u32			prefered_lft;
	atomic_t		refcnt;
	spinlock_t		lock;
	spinlock_t		state_lock;

	int			state;

	__u8			dad_probes;
	__u8			flags;

	__u16			scope;

	unsigned long		cstamp;	/* created timestamp */
	unsigned long		tstamp; /* updated timestamp */

	struct delayed_work	dad_work;

	struct inet6_dev	*idev;
	struct rt6_info		*rt;

	struct hlist_node	addr_lst;
	struct list_head	if_list;

#ifdef CONFIG_IPV6_PRIVACY
	struct list_head	tmp_list;
	struct inet6_ifaddr	*ifpub;
	int			regen_count;
#endif
	bool			tokenized;

	struct rcu_head		rcu;
};

struct ip6_sf_socklist {
	unsigned int		sl_max;
	unsigned int		sl_count;
	struct in6_addr		sl_addr[0];
};

#define IP6_SFLSIZE(count)	(sizeof(struct ip6_sf_socklist) + \
	(count) * sizeof(struct in6_addr))

#define IP6_SFBLOCK	10	/* allocate this many at once */

struct ipv6_mc_socklist {
	struct in6_addr		addr;
	int			ifindex;
	struct ipv6_mc_socklist __rcu *next;
	rwlock_t		sflock;
	unsigned int		sfmode;		/* MCAST_{INCLUDE,EXCLUDE} */
	struct ip6_sf_socklist	*sflist;
	struct rcu_head		rcu;
};

struct ip6_sf_list {
	struct ip6_sf_list	*sf_next;
	struct in6_addr		sf_addr;
	unsigned long		sf_count[2];	/* include/exclude counts */
	unsigned char		sf_gsresp;	/* include in g & s response? */
	unsigned char		sf_oldin;	/* change state */
	unsigned char		sf_crcount;	/* retrans. left to send */
};

#define MAF_TIMER_RUNNING	0x01
#define MAF_LAST_REPORTER	0x02
#define MAF_LOADED		0x04
#define MAF_NOREPORT		0x08
#define MAF_GSQUERY		0x10

struct ifmcaddr6 {
	struct in6_addr		mca_addr;
	struct inet6_dev	*idev;
	struct ifmcaddr6	*next;
	struct ip6_sf_list	*mca_sources;
	struct ip6_sf_list	*mca_tomb;
	unsigned int		mca_sfmode;
	unsigned char		mca_crcount;
	unsigned long		mca_sfcount[2];
	struct timer_list	mca_timer;
	unsigned int		mca_flags;
	int			mca_users;
	atomic_t		mca_refcnt;
	spinlock_t		mca_lock;
	unsigned long		mca_cstamp;
	unsigned long		mca_tstamp;
};

/* Anycast stuff */

struct ipv6_ac_socklist {
	struct in6_addr		acl_addr;
	int			acl_ifindex;
	struct ipv6_ac_socklist *acl_next;
};

struct ifacaddr6 {
	struct in6_addr		aca_addr;
	struct inet6_dev	*aca_idev;
	struct rt6_info		*aca_rt;
	struct ifacaddr6	*aca_next;
	int			aca_users;
	atomic_t		aca_refcnt;
	spinlock_t		aca_lock;
	unsigned long		aca_cstamp;
	unsigned long		aca_tstamp;
};

#define	IFA_HOST	IPV6_ADDR_LOOPBACK
#define	IFA_LINK	IPV6_ADDR_LINKLOCAL
#define	IFA_SITE	IPV6_ADDR_SITELOCAL

struct ipv6_devstat {
	struct proc_dir_entry	*proc_dir_entry;
	DEFINE_SNMP_STAT(struct ipstats_mib, ipv6);
	DEFINE_SNMP_STAT_ATOMIC(struct icmpv6_mib_device, icmpv6dev);
	DEFINE_SNMP_STAT_ATOMIC(struct icmpv6msg_mib_device, icmpv6msgdev);
};

struct inet6_dev {
	struct net_device	*dev;

	struct list_head	addr_list;

	struct ifmcaddr6	*mc_list;
	struct ifmcaddr6	*mc_tomb;
	spinlock_t		mc_lock;
	unsigned char		mc_qrv;
	unsigned char		mc_gq_running;
	unsigned char		mc_ifc_count;
	unsigned long		mc_v1_seen;
	unsigned long		mc_maxdelay;
	struct timer_list	mc_gq_timer;	/* general query timer */
	struct timer_list	mc_ifc_timer;	/* interface change timer */

	struct ifacaddr6	*ac_list;
	rwlock_t		lock;
	atomic_t		refcnt;
	__u32			if_flags;
	int			dead;

#ifdef CONFIG_IPV6_PRIVACY
	u8			rndid[8];
	struct timer_list	regen_timer;
	struct list_head	tempaddr_list;
#endif

	struct in6_addr		token;

	struct neigh_parms	*nd_parms;
	struct inet6_dev	*next;
	struct ipv6_devconf	cnf;
	struct ipv6_devstat	stats;

<<<<<<< HEAD
	__s32			rs_interval;	/* in jiffies */
=======
	struct timer_list	rs_timer;
	__u8			rs_probes;
>>>>>>> ec55e7c2

	unsigned long		tstamp; /* ipv6InterfaceTable update timestamp */
	struct rcu_head		rcu;
};

static inline void ipv6_eth_mc_map(const struct in6_addr *addr, char *buf)
{
	/*
	 *	+-------+-------+-------+-------+-------+-------+
	 *      |   33  |   33  | DST13 | DST14 | DST15 | DST16 |
	 *      +-------+-------+-------+-------+-------+-------+
	 */

	buf[0]= 0x33;
	buf[1]= 0x33;

	memcpy(buf + 2, &addr->s6_addr32[3], sizeof(__u32));
}

static inline void ipv6_arcnet_mc_map(const struct in6_addr *addr, char *buf)
{
	buf[0] = 0x00;
}

static inline void ipv6_ib_mc_map(const struct in6_addr *addr,
				  const unsigned char *broadcast, char *buf)
{
	unsigned char scope = broadcast[5] & 0xF;

	buf[0]  = 0;		/* Reserved */
	buf[1]  = 0xff;		/* Multicast QPN */
	buf[2]  = 0xff;
	buf[3]  = 0xff;
	buf[4]  = 0xff;
	buf[5]  = 0x10 | scope;	/* scope from broadcast address */
	buf[6]  = 0x60;		/* IPv6 signature */
	buf[7]  = 0x1b;
	buf[8]  = broadcast[8];	/* P_Key */
	buf[9]  = broadcast[9];
	memcpy(buf + 10, addr->s6_addr + 6, 10);
}

static inline int ipv6_ipgre_mc_map(const struct in6_addr *addr,
				    const unsigned char *broadcast, char *buf)
{
	if ((broadcast[0] | broadcast[1] | broadcast[2] | broadcast[3]) != 0) {
		memcpy(buf, broadcast, 4);
	} else {
		/* v4mapped? */
		if ((addr->s6_addr32[0] | addr->s6_addr32[1] |
		     (addr->s6_addr32[2] ^ htonl(0x0000ffff))) != 0)
			return -EINVAL;
		memcpy(buf, &addr->s6_addr32[3], 4);
	}
	return 0;
}

#endif<|MERGE_RESOLUTION|>--- conflicted
+++ resolved
@@ -198,12 +198,9 @@
 	struct ipv6_devconf	cnf;
 	struct ipv6_devstat	stats;
 
-<<<<<<< HEAD
+	struct timer_list	rs_timer;
 	__s32			rs_interval;	/* in jiffies */
-=======
-	struct timer_list	rs_timer;
 	__u8			rs_probes;
->>>>>>> ec55e7c2
 
 	unsigned long		tstamp; /* ipv6InterfaceTable update timestamp */
 	struct rcu_head		rcu;
