--- conflicted
+++ resolved
@@ -58,16 +58,10 @@
  *   2.14.0 - add evergreen tiling informations
  *   2.15.0 - add max_pipes query
  *   2.16.0 - fix evergreen 2D tiled surface calculation
-<<<<<<< HEAD
- */
-#define KMS_DRIVER_MAJOR	2
-#define KMS_DRIVER_MINOR	16
-=======
  *   2.17.0 - add STRMOUT_BASE_UPDATE for r7xx
  */
 #define KMS_DRIVER_MAJOR	2
 #define KMS_DRIVER_MINOR	17
->>>>>>> 0d7614f0
 #define KMS_DRIVER_PATCHLEVEL	0
 int radeon_driver_load_kms(struct drm_device *dev, unsigned long flags);
 int radeon_driver_unload_kms(struct drm_device *dev);
