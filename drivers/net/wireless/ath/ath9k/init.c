--- conflicted
+++ resolved
@@ -41,13 +41,10 @@
 module_param_named(btcoex_enable, ath9k_btcoex_enable, int, 0444);
 MODULE_PARM_DESC(btcoex_enable, "Enable wifi-BT coexistence");
 
-<<<<<<< HEAD
-=======
 int ath9k_pm_qos_value = ATH9K_PM_QOS_DEFAULT_VALUE;
 module_param_named(pmqos, ath9k_pm_qos_value, int, S_IRUSR | S_IRGRP | S_IROTH);
 MODULE_PARM_DESC(pmqos, "User specified PM-QOS value");
 
->>>>>>> 3d986b25
 /* We use the hw_value as an index into our private channel structure */
 
 #define CHAN2G(_freq, _idx)  { \
