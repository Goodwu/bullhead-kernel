/*
 * Copyright (c) 2014-2015, The Linux Foundation. All rights reserved.
 *
 * This program is free software; you can redistribute it and/or modify
 * it under the terms of the GNU General Public License version 2 and
 * only version 2 as published by the Free Software Foundation.
 *
 * This program is distributed in the hope that it will be useful,
 * but WITHOUT ANY WARRANTY; without even the implied warranty of
 * MERCHANTABILITY or FITNESS FOR A PARTICULAR PURPOSE.  See the
 * GNU General Public License for more details.
 */

#define pr_fmt(fmt) "%s:%s " fmt, KBUILD_MODNAME, __func__

#include <linux/module.h>
#include <linux/platform_device.h>
#include <linux/interrupt.h>
#include <linux/workqueue.h>
#include <linux/kernel.h>
#include <linux/io.h>
#include <linux/err.h>
#include <linux/of.h>
#include <linux/of_address.h>
#include <linux/spmi.h>
#include <linux/mutex.h>
#include <linux/msm_bcl.h>
#include <linux/power_supply.h>

#define BCL_DRIVER_NAME         "bcl_peripheral"
#define BCL_VBAT_INT_NAME       "bcl-low-vbat-int"
#define BCL_IBAT_INT_NAME       "bcl-high-ibat-int"
#define BCL_PARAM_MAX_ATTR      3

#define BCL_INT_EN              0x15
#define BCL_MONITOR_EN          0x46
#define BCL_VBAT_VALUE          0x54
#define BCL_IBAT_VALUE          0x55
#define BCL_VBAT_CP_VALUE       0x56
#define BCL_IBAT_CP_VALUE       0x57
#define BCL_VBAT_MIN            0x58
#define BCL_IBAT_MAX            0x59
#define BCL_VBAT_MIN_CP         0x5A
#define BCL_IBAT_MAX_CP         0x5B
#define BCL_V_GAIN_BAT          0x60
#define BCL_I_GAIN_RSENSE       0x61
#define BCL_I_OFFSET_RSENSE     0x62
#define BCL_I_GAIN_BATFET       0x63
#define BCL_I_OFFSET_BATFET     0x64
#define BCL_I_SENSE_SRC         0x65
#define BCL_VBAT_MIN_CLR        0x66
#define BCL_IBAT_MAX_CLR        0x67
#define BCL_VBAT_TRIP           0x68
#define BCL_IBAT_TRIP           0x69


#define BCL_CONSTANT_NUM        32


#define BCL_READ_RETRY_LIMIT    3
#define VAL_CP_REG_BUF_LEN      3
#define VAL_REG_BUF_OFFSET      0
#define VAL_CP_REG_BUF_OFFSET   2

#define PON_SPARE_FULL_CURRENT		0x0
#define PON_SPARE_DERATED_CURRENT	0x1

#define READ_CONV_FACTOR(_node, _key, _val, _ret, _dest) do { \
		_ret = of_property_read_u32(_node, _key, &_val); \
		if (_ret) { \
			pr_err("Error reading key:%s. err:%d\n", _key, _ret); \
			goto bcl_dev_exit; \
		} \
		_dest = _val; \
	} while (0)

#define READ_OPTIONAL_PROP(_node, _key, _val, _ret, _dest) do { \
		_ret = of_property_read_u32(_node, _key, &_val); \
		if (_ret && _ret != -EINVAL) { \
			pr_err("Error reading key:%s. err:%d\n", _key, _ret); \
			goto bcl_dev_exit; \
		} else if (!_ret) { \
			_dest = _val; \
		} \
	} while (0)

enum bcl_monitor_state {
	BCL_PARAM_INACTIVE,
	BCL_PARAM_MONITOR,
	BCL_PARAM_POLLING,
};

struct bcl_peripheral_data {
	struct bcl_param_data   *param_data;
	struct bcl_driver_ops   ops;
	enum bcl_monitor_state  state;
	struct delayed_work     poll_work;
	int                     irq_num;
	int                     high_trip;
	int                     low_trip;
	int                     trip_val;
	int                     scaling_factor;
	int                     offset_factor_num;
	int                     offset_factor_den;
	int                     offset;
	int                     gain_factor_num;
	int                     gain_factor_den;
	int                     gain;
	uint32_t                polling_delay_ms;
	int			inhibit_derating_ua;
	int (*read_max)         (int *adc_value);
	int (*clear_max)        (void);
	struct mutex            state_trans_lock;
};

struct bcl_device {
	bool                    enabled;
	struct device           *dev;
	struct spmi_device      *spmi;
	uint16_t                base_addr;
	uint16_t                pon_spare_addr;
	uint8_t                 slave_id;
	int                     i_src;
	struct bcl_peripheral_data   param[BCL_PARAM_MAX];
};

static struct bcl_device *bcl_perph;
static struct power_supply bcl_psy;
static const char bcl_psy_name[] = "fg_adc";
static bool calibration_done;
static DEFINE_MUTEX(bcl_access_mutex);
static DEFINE_MUTEX(bcl_enable_mutex);

static int bcl_read_multi_register(int16_t reg_offset, uint8_t *data, int len)
{
	int  ret = 0;

	if (!bcl_perph) {
		pr_err("BCL device not initialized\n");
		return -EINVAL;
	}
	ret = spmi_ext_register_readl(bcl_perph->spmi->ctrl,
		bcl_perph->slave_id, (bcl_perph->base_addr + reg_offset),
		data, len);
	if (ret < 0) {
		pr_err("Error reading register %d. err:%d", reg_offset, ret);
		return ret;
	}

	return ret;
}

static int bcl_read_register(int16_t reg_offset, uint8_t *data)
{
	return bcl_read_multi_register(reg_offset, data, 1);
}

static int bcl_write_general_register(int16_t reg_offset,
					uint16_t base, uint8_t data)
{
	int  ret = 0;
	uint8_t *write_buf = &data;

	if (!bcl_perph) {
		pr_err("BCL device not initialized\n");
		return -EINVAL;
	}
	ret = spmi_ext_register_writel(bcl_perph->spmi->ctrl,
		bcl_perph->slave_id, (base + reg_offset),
		write_buf, 1);
	if (ret < 0) {
		pr_err("Error reading register %d. err:%d", reg_offset, ret);
		return ret;
	}
	pr_debug("wrote 0x%02x to 0x%04x\n", data, base + reg_offset);

	return ret;
}

static int bcl_write_register(int16_t reg_offset, uint8_t data)
{
	return bcl_write_general_register(reg_offset,
			bcl_perph->base_addr, data);
}

static void convert_vbat_to_adc_val(int *val)
{
	struct bcl_peripheral_data *perph_data = NULL;

	if (!bcl_perph)
		return;
	perph_data = &bcl_perph->param[BCL_PARAM_VOLTAGE];
	*val = (*val * 100
		/ (100 + (perph_data->gain_factor_num * perph_data->gain)
		* BCL_CONSTANT_NUM
		/ perph_data->gain_factor_den))
		/ perph_data->scaling_factor;
	return;
}

static void convert_adc_to_vbat_val(int *val)
{
	struct bcl_peripheral_data *perph_data = NULL;

	if (!bcl_perph)
		return;
	perph_data = &bcl_perph->param[BCL_PARAM_VOLTAGE];
	*val = (*val * perph_data->scaling_factor)
		* (100 + (perph_data->gain_factor_num * perph_data->gain)
		* BCL_CONSTANT_NUM  / perph_data->gain_factor_den)
		/ 100;
	return;
}

static void convert_ibat_to_adc_val(int *val)
{
	struct bcl_peripheral_data *perph_data = NULL;

	if (!bcl_perph)
		return;
	perph_data = &bcl_perph->param[BCL_PARAM_CURRENT];
	*val = (*val * 100
		/ (100 + (perph_data->gain_factor_num * perph_data->gain)
		* BCL_CONSTANT_NUM / perph_data->gain_factor_den)
		- (perph_data->offset_factor_num * perph_data->offset)
		/ perph_data->offset_factor_den)
		/  perph_data->scaling_factor;
	return;
}

static void convert_adc_to_ibat_val(int *val)
{
	struct bcl_peripheral_data *perph_data = NULL;

	if (!bcl_perph)
		return;
	perph_data = &bcl_perph->param[BCL_PARAM_CURRENT];
	*val = (*val * perph_data->scaling_factor
		+ (perph_data->offset_factor_num * perph_data->offset)
		/ perph_data->offset_factor_den)
		* (100 + (perph_data->gain_factor_num * perph_data->gain)
		* BCL_CONSTANT_NUM / perph_data->gain_factor_den) / 100;
	return;
}

static int bcl_set_high_vbat(int thresh_value)
{
	bcl_perph->param[BCL_PARAM_VOLTAGE].high_trip = thresh_value;
	return 0;
}

static int bcl_set_low_ibat(int thresh_value)
{
	bcl_perph->param[BCL_PARAM_CURRENT].low_trip = thresh_value;
	return 0;
}

static int bcl_set_high_ibat(int thresh_value)
{
	int ret = 0, ibat_ua;
	int8_t val = 0;

	ibat_ua = thresh_value;
	convert_ibat_to_adc_val(&thresh_value);
	pr_debug("Setting Ibat high trip:%d. ADC_val:%d\n", ibat_ua,
			thresh_value);
	val = (int8_t)thresh_value;
	ret = bcl_write_register(BCL_IBAT_TRIP, val);
	if (ret) {
		pr_err("Error accessing BCL peripheral. err:%d\n", ret);
		return ret;
	}
	bcl_perph->param[BCL_PARAM_CURRENT].high_trip = thresh_value;

	if (bcl_perph->param[BCL_PARAM_CURRENT].inhibit_derating_ua == 0
			|| bcl_perph->pon_spare_addr == 0)
		return ret;

	ret = bcl_write_general_register(bcl_perph->pon_spare_addr,
			PON_SPARE_FULL_CURRENT, val);
	if (ret) {
		pr_debug("Error accessing PON register. err:%d\n", ret);
		return ret;
	}
	thresh_value = ibat_ua
		- bcl_perph->param[BCL_PARAM_CURRENT].inhibit_derating_ua;
	convert_ibat_to_adc_val(&thresh_value);
	val = (int8_t)thresh_value;
	ret = bcl_write_general_register(bcl_perph->pon_spare_addr,
			PON_SPARE_DERATED_CURRENT, val);
	if (ret) {
		pr_debug("Error accessing PON register. err:%d\n", ret);
		return ret;
	}

	return ret;
}

static int bcl_set_low_vbat(int thresh_value)
{
	int ret = 0, vbat_uv;
	int8_t val = 0;

	vbat_uv = thresh_value;
	convert_vbat_to_adc_val(&thresh_value);
	pr_debug("Setting Vbat low trip:%d. ADC_val:%d\n", vbat_uv,
			thresh_value);
	val = (int8_t)thresh_value;
	ret = bcl_write_register(BCL_VBAT_TRIP, val);
	if (ret) {
		pr_err("Error accessing BCL peripheral. err:%d\n", ret);
		return ret;
	}
	bcl_perph->param[BCL_PARAM_VOLTAGE].low_trip = thresh_value;

	return ret;
}

static int bcl_access_monitor_enable(bool enable)
{
	int ret = 0, i = 0;
	struct bcl_peripheral_data *perph_data = NULL;

	mutex_lock(&bcl_enable_mutex);
	if (enable == bcl_perph->enabled)
		goto access_exit;

	for (; i < BCL_PARAM_MAX; i++) {
		perph_data = &bcl_perph->param[i];
		mutex_lock(&perph_data->state_trans_lock);
		if (enable) {
			switch (perph_data->state) {
			case BCL_PARAM_INACTIVE:
				enable_irq(perph_data->irq_num);
				break;
			case BCL_PARAM_POLLING:
			case BCL_PARAM_MONITOR:
			default:
				break;
			}
			perph_data->state = BCL_PARAM_MONITOR;
		} else {
			switch (perph_data->state) {
			case BCL_PARAM_MONITOR:
				disable_irq(perph_data->irq_num);
				/* Fall through to clear the poll work */
			case BCL_PARAM_INACTIVE:
			case BCL_PARAM_POLLING:
				cancel_delayed_work_sync(
					&perph_data->poll_work);
				break;
			default:
				break;
			}
			perph_data->state = BCL_PARAM_INACTIVE;
		}
		mutex_unlock(&perph_data->state_trans_lock);
	}
	bcl_perph->enabled = enable;

access_exit:
	mutex_unlock(&bcl_enable_mutex);
	return ret;
}

static int bcl_monitor_enable(void)
{
	return bcl_access_monitor_enable(true);
}

static int bcl_monitor_disable(void)
{
	return bcl_access_monitor_enable(false);
}

static int bcl_read_ibat_high_trip(int *thresh_value)
{
	int ret = 0;
	int8_t val = 0;

	*thresh_value = (int)val;
	ret = bcl_read_register(BCL_IBAT_TRIP, &val);
	if (ret) {
		pr_err("BCL register read error. err:%d\n", ret);
		ret = 0;
		val = bcl_perph->param[BCL_PARAM_CURRENT].high_trip;
		*thresh_value = (int)val;
	} else {
		*thresh_value = (int)val;
		convert_adc_to_ibat_val(thresh_value);
		pr_debug("Reading Ibat high trip:%d. ADC_val:%d\n",
				*thresh_value, val);
	}

	return ret;
}

static int bcl_read_ibat_low_trip(int *thresh_value)
{
	*thresh_value = bcl_perph->param[BCL_PARAM_CURRENT].low_trip;
	return 0;
}

static int bcl_read_vbat_low_trip(int *thresh_value)
{
	int ret = 0;
	int8_t val = 0;

	*thresh_value = (int)val;
	ret = bcl_read_register(BCL_VBAT_TRIP, &val);
	if (ret) {
		pr_err("BCL register read error. err:%d\n", ret);
		ret = 0;
		*thresh_value = bcl_perph->param[BCL_PARAM_VOLTAGE].low_trip;
	} else {
		*thresh_value = (int)val;
		convert_adc_to_vbat_val(thresh_value);
		pr_debug("Reading Ibat high trip:%d. ADC_val:%d\n",
				*thresh_value, val);
	}

	return ret;
}

static int bcl_read_vbat_high_trip(int *thresh_value)
{
	*thresh_value = bcl_perph->param[BCL_PARAM_VOLTAGE].high_trip;
	return 0;
}

static int bcl_clear_vbat_min(void)
{
	int ret  = 0;

	ret = bcl_write_register(BCL_VBAT_MIN_CLR, BIT(7));
	if (ret)
		pr_err("Error in clearing vbat min reg. err:%d", ret);

	return ret;
}

static int bcl_clear_ibat_max(void)
{
	int ret  = 0;

	ret = bcl_write_register(BCL_IBAT_MAX_CLR, BIT(7));
	if (ret)
		pr_err("Error in clearing ibat max reg. err:%d", ret);

	return ret;
}

static int bcl_read_ibat_max(int *adc_value)
{
	int ret = 0, timeout = 0;
	int8_t val[VAL_CP_REG_BUF_LEN] = {0};

	*adc_value = (int)val[VAL_REG_BUF_OFFSET];
	do {
		ret = bcl_read_multi_register(BCL_IBAT_MAX, val,
			VAL_CP_REG_BUF_LEN);
		if (ret) {
			pr_err("BCL register read error. err:%d\n", ret);
			goto bcl_read_exit;
		}
	} while (val[VAL_REG_BUF_OFFSET] != val[VAL_CP_REG_BUF_OFFSET]
		&& timeout++ < BCL_READ_RETRY_LIMIT);
	if (val[VAL_REG_BUF_OFFSET] != val[VAL_CP_REG_BUF_OFFSET]) {
		ret = -ENODEV;
		goto bcl_read_exit;
	}
	*adc_value = (int)val[VAL_REG_BUF_OFFSET];
	convert_adc_to_ibat_val(adc_value);
	pr_debug("Ibat Max:%d. ADC_val:%d\n", *adc_value,
			val[VAL_REG_BUF_OFFSET]);

bcl_read_exit:
	return ret;
}

static int bcl_read_vbat_min(int *adc_value)
{
	int ret = 0, timeout = 0;
	int8_t val[VAL_CP_REG_BUF_LEN] = {0};

	*adc_value = (int)val[VAL_REG_BUF_OFFSET];
	do {
		ret = bcl_read_multi_register(BCL_VBAT_MIN, val,
			VAL_CP_REG_BUF_LEN);
		if (ret) {
			pr_err("BCL register read error. err:%d\n", ret);
			goto bcl_read_exit;
		}
	} while (val[VAL_REG_BUF_OFFSET] != val[VAL_CP_REG_BUF_OFFSET]
		&& timeout++ < BCL_READ_RETRY_LIMIT);
	if (val[VAL_REG_BUF_OFFSET] != val[VAL_CP_REG_BUF_OFFSET]) {
		ret = -ENODEV;
		goto bcl_read_exit;
	}
	*adc_value = (int)val[VAL_REG_BUF_OFFSET];
	convert_adc_to_vbat_val(adc_value);
	pr_debug("Vbat Min:%d. ADC_val:%d\n", *adc_value,
			val[VAL_REG_BUF_OFFSET]);

bcl_read_exit:
	return ret;
}

static int bcl_read_ibat(int *adc_value)
{
	int ret = 0, timeout = 0;
	int8_t val[VAL_CP_REG_BUF_LEN] = {0};

	*adc_value = (int)val[VAL_REG_BUF_OFFSET];
	do {
		ret = bcl_read_multi_register(BCL_IBAT_VALUE, val,
			VAL_CP_REG_BUF_LEN);
		if (ret) {
			pr_err("BCL register read error. err:%d\n", ret);
			goto bcl_read_exit;
		}
	} while (val[VAL_REG_BUF_OFFSET] != val[VAL_CP_REG_BUF_OFFSET]
		&& timeout++ < BCL_READ_RETRY_LIMIT);
	if (val[VAL_REG_BUF_OFFSET] != val[VAL_CP_REG_BUF_OFFSET]) {
		ret = -ENODEV;
		goto bcl_read_exit;
	}
	*adc_value = (int)val[VAL_REG_BUF_OFFSET];
	convert_adc_to_ibat_val(adc_value);
	pr_debug("Read Ibat:%d. ADC_val:%d\n", *adc_value,
			val[VAL_REG_BUF_OFFSET]);

bcl_read_exit:
	return ret;
}

static int bcl_read_vbat(int *adc_value)
{
	int ret = 0, timeout = 0;
	int8_t val[VAL_CP_REG_BUF_LEN] = {0};

	*adc_value = (int)val[VAL_REG_BUF_OFFSET];
	do {
		ret = bcl_read_multi_register(BCL_VBAT_VALUE, val,
			VAL_CP_REG_BUF_LEN);
		if (ret) {
			pr_err("BCL register read error. err:%d\n", ret);
			goto bcl_read_exit;
		}
	} while (val[VAL_REG_BUF_OFFSET] != val[VAL_CP_REG_BUF_OFFSET]
		&& timeout++ < BCL_READ_RETRY_LIMIT);
	if (val[VAL_REG_BUF_OFFSET] != val[VAL_CP_REG_BUF_OFFSET]) {
		ret = -ENODEV;
		goto bcl_read_exit;
	}
	*adc_value = (int)val[VAL_REG_BUF_OFFSET];
	convert_adc_to_vbat_val(adc_value);
	pr_debug("Read Vbat:%d. ADC_val:%d\n", *adc_value,
			val[VAL_REG_BUF_OFFSET]);

bcl_read_exit:
	return ret;
}

static void bcl_poll_ibat_low(struct work_struct *work)
{
	int ret = 0, val = 0;
	struct bcl_peripheral_data *perph_data =
		&bcl_perph->param[BCL_PARAM_CURRENT];

	mutex_lock(&perph_data->state_trans_lock);
	if (perph_data->state != BCL_PARAM_POLLING) {
		pr_err("Invalid ibat state %d\n", perph_data->state);
		goto exit_ibat;
	}

	ret = perph_data->read_max(&val);
	if (ret) {
		pr_err("Error in reading ibat. err:%d", ret);
		goto reschedule_ibat;
	}
	ret = perph_data->clear_max();
	if (ret)
		pr_err("Error clearing max ibat reg. err:%d\n", ret);
	if (val <= perph_data->low_trip) {
		pr_debug("Ibat reached low clear trip. ibat:%d\n", val);
		perph_data->ops.notify(perph_data->param_data, val,
			BCL_LOW_TRIP);
		perph_data->state = BCL_PARAM_MONITOR;
		enable_irq(perph_data->irq_num);
	} else {
		goto reschedule_ibat;
	}

exit_ibat:
	mutex_unlock(&perph_data->state_trans_lock);
	return;

reschedule_ibat:
	mutex_unlock(&perph_data->state_trans_lock);
	schedule_delayed_work(&perph_data->poll_work,
		msecs_to_jiffies(perph_data->polling_delay_ms));
	return;
}

static void bcl_poll_vbat_high(struct work_struct *work)
{
	int ret = 0, val = 0;
	struct bcl_peripheral_data *perph_data =
		&bcl_perph->param[BCL_PARAM_VOLTAGE];

	mutex_lock(&perph_data->state_trans_lock);
	if (perph_data->state != BCL_PARAM_POLLING) {
		pr_err("Invalid vbat state %d\n", perph_data->state);
		goto exit_vbat;
	}

	ret = perph_data->read_max(&val);
	if (ret) {
		pr_err("Error in reading vbat. err:%d", ret);
		goto reschedule_vbat;
	}
	ret = perph_data->clear_max();
	if (ret)
		pr_err("Error clearing min vbat reg. err:%d\n", ret);
	if (val >= perph_data->high_trip) {
		pr_debug("Vbat reached high clear trip. vbat:%d\n", val);
		perph_data->ops.notify(perph_data->param_data, val,
			BCL_HIGH_TRIP);
		perph_data->state = BCL_PARAM_MONITOR;
		enable_irq(perph_data->irq_num);
	} else {
		goto reschedule_vbat;
	}

exit_vbat:
	mutex_unlock(&perph_data->state_trans_lock);
	return;

reschedule_vbat:
	mutex_unlock(&perph_data->state_trans_lock);
	schedule_delayed_work(&perph_data->poll_work,
		msecs_to_jiffies(perph_data->polling_delay_ms));
	return;
}

static irqreturn_t bcl_handle_ibat(int irq, void *data)
{
	int thresh_value = 0, ret = 0;
	struct bcl_peripheral_data *perph_data =
		(struct bcl_peripheral_data *)data;

	mutex_lock(&perph_data->state_trans_lock);
	if (perph_data->state == BCL_PARAM_MONITOR) {
		ret = perph_data->read_max(&perph_data->trip_val);
		if (ret) {
			pr_err("Error reading max/min reg. err:%d\n", ret);
			goto exit_intr;
		}
		ret = perph_data->clear_max();
		if (ret)
			pr_err("Error clearing max/min reg. err:%d\n", ret);
		thresh_value = perph_data->high_trip;
		convert_adc_to_ibat_val(&thresh_value);
		/* Account threshold trip from PBS threshold for dead time */
		thresh_value -= perph_data->inhibit_derating_ua;
		if (perph_data->trip_val < thresh_value) {
			pr_debug("False Ibat high trip. ibat:%d ibat_thresh_val:%d\n",
				perph_data->trip_val, thresh_value);
			goto exit_intr;
		}
		pr_debug("Ibat reached high trip. ibat:%d\n",
				perph_data->trip_val);
		disable_irq_nosync(perph_data->irq_num);
		perph_data->state = BCL_PARAM_POLLING;
		perph_data->ops.notify(perph_data->param_data,
			perph_data->trip_val, BCL_HIGH_TRIP);
		schedule_delayed_work(&perph_data->poll_work,
			msecs_to_jiffies(perph_data->polling_delay_ms));
	} else {
		pr_debug("Ignoring interrupt\n");
	}

exit_intr:
	mutex_unlock(&perph_data->state_trans_lock);
	return IRQ_HANDLED;
}

static irqreturn_t bcl_handle_vbat(int irq, void *data)
{
	int thresh_value = 0, ret = 0;
	struct bcl_peripheral_data *perph_data =
		(struct bcl_peripheral_data *)data;

	mutex_lock(&perph_data->state_trans_lock);
	if (perph_data->state == BCL_PARAM_MONITOR) {
		ret = perph_data->read_max(&perph_data->trip_val);
		if (ret) {
			pr_err("Error reading max/min reg. err:%d\n", ret);
			goto exit_intr;
		}
		ret = perph_data->clear_max();
		if (ret)
			pr_err("Error clearing max/min reg. err:%d\n", ret);
		thresh_value = perph_data->low_trip;
		convert_adc_to_vbat_val(&thresh_value);
		if (perph_data->trip_val > thresh_value) {
			pr_debug("False vbat min trip. vbat:%d vbat_thresh_val:%d\n",
				perph_data->trip_val, thresh_value);
			goto exit_intr;
		}
		pr_debug("Vbat reached Low trip. vbat:%d\n",
			perph_data->trip_val);
		disable_irq_nosync(perph_data->irq_num);
		perph_data->state = BCL_PARAM_POLLING;
		perph_data->ops.notify(perph_data->param_data,
			perph_data->trip_val, BCL_LOW_TRIP);
		schedule_delayed_work(&perph_data->poll_work,
			msecs_to_jiffies(perph_data->polling_delay_ms));
	} else {
		pr_debug("Ignoring interrupt\n");
	}

exit_intr:
	mutex_unlock(&perph_data->state_trans_lock);
	return IRQ_HANDLED;
}

static int bcl_get_devicetree_data(struct spmi_device *spmi)
{
	int ret = 0, irq_num = 0, temp_val = 0;
	struct resource *resource = NULL;
	char *key = NULL;
	const __be32 *prop = NULL;
	struct device_node *dev_node = spmi->dev.of_node;

	/* Get SPMI peripheral address */
	resource = spmi_get_resource(spmi, NULL, IORESOURCE_MEM, 0);
	if (!resource) {
		pr_err("No base address defined\n");
		return -EINVAL;
	}
	bcl_perph->slave_id = spmi->sid;
	prop = of_get_address_by_name(dev_node,
			"fg_user_adc", 0, 0);
	if (prop) {
		bcl_perph->base_addr = be32_to_cpu(*prop);
		pr_debug("fg_user_adc@%04x\n", bcl_perph->base_addr);
	} else {
		dev_err(&spmi->dev, "No fg_user_adc registers found\n");
		return -EINVAL;
	}

	prop = of_get_address_by_name(dev_node,
			"pon_spare", 0, 0);
	if (prop) {
		bcl_perph->pon_spare_addr = be32_to_cpu(*prop);
		pr_debug("pon_spare@%04x\n", bcl_perph->pon_spare_addr);
	}

	/* Register SPMI peripheral interrupt */
	irq_num = spmi_get_irq_byname(spmi, NULL,
			BCL_VBAT_INT_NAME);
	if (irq_num < 0) {
		pr_err("Invalid vbat IRQ\n");
		ret = -ENXIO;
		goto bcl_dev_exit;
	}
	bcl_perph->param[BCL_PARAM_VOLTAGE].irq_num = irq_num;
	irq_num = spmi_get_irq_byname(spmi, NULL,
			BCL_IBAT_INT_NAME);
	if (irq_num < 0) {
		pr_err("Invalid ibat IRQ\n");
		ret = -ENXIO;
		goto bcl_dev_exit;
	}
	bcl_perph->param[BCL_PARAM_CURRENT].irq_num = irq_num;

	/* Get VADC and IADC scaling factor */
	key = "qcom,vbat-scaling-factor";
	READ_CONV_FACTOR(dev_node, key, temp_val, ret,
		bcl_perph->param[BCL_PARAM_VOLTAGE].scaling_factor);
	key = "qcom,vbat-gain-numerator";
	READ_CONV_FACTOR(dev_node, key, temp_val, ret,
		bcl_perph->param[BCL_PARAM_VOLTAGE].gain_factor_num);
	key = "qcom,vbat-gain-denominator";
	READ_CONV_FACTOR(dev_node, key, temp_val, ret,
		bcl_perph->param[BCL_PARAM_VOLTAGE].gain_factor_den);
	key = "qcom,ibat-scaling-factor";
	READ_CONV_FACTOR(dev_node, key, temp_val, ret,
		bcl_perph->param[BCL_PARAM_CURRENT].scaling_factor);
	key = "qcom,ibat-offset-numerator";
	READ_CONV_FACTOR(dev_node, key, temp_val, ret,
		bcl_perph->param[BCL_PARAM_CURRENT].offset_factor_num);
	key = "qcom,ibat-offset-denominator";
	READ_CONV_FACTOR(dev_node, key, temp_val, ret,
		bcl_perph->param[BCL_PARAM_CURRENT].offset_factor_den);
	key = "qcom,ibat-gain-numerator";
	READ_CONV_FACTOR(dev_node, key, temp_val, ret,
		bcl_perph->param[BCL_PARAM_CURRENT].gain_factor_num);
	key = "qcom,ibat-gain-denominator";
	READ_CONV_FACTOR(dev_node, key, temp_val, ret,
		bcl_perph->param[BCL_PARAM_CURRENT].gain_factor_den);
	key = "qcom,vbat-polling-delay-ms";
	READ_CONV_FACTOR(dev_node, key, temp_val, ret,
		bcl_perph->param[BCL_PARAM_VOLTAGE].polling_delay_ms);
	key = "qcom,ibat-polling-delay-ms";
	READ_CONV_FACTOR(dev_node, key, temp_val, ret,
		bcl_perph->param[BCL_PARAM_CURRENT].polling_delay_ms);
	key = "qcom,inhibit-derating-ua";
	READ_OPTIONAL_PROP(dev_node, key, temp_val, ret,
		bcl_perph->param[BCL_PARAM_CURRENT].inhibit_derating_ua);
<<<<<<< HEAD
=======

bcl_dev_exit:
	return ret;
}

static int bcl_calibrate(void)
{
	int ret = 0;
	int8_t i_src = 0, val = 0;
>>>>>>> b127566e

	ret = bcl_read_register(BCL_I_SENSE_SRC, &i_src);
	if (ret) {
		pr_err("Error reading current sense reg. err:%d\n", ret);
		goto bcl_cal_exit;
	}

	ret = bcl_read_register((i_src & 0x01) ? BCL_I_GAIN_RSENSE
		: BCL_I_GAIN_BATFET, &val);
	if (ret) {
		pr_err("Error reading %s current gain. err:%d\n",
			(i_src & 0x01) ? "rsense" : "batfet", ret);
		goto bcl_cal_exit;
	}
<<<<<<< HEAD
	bcl_perph->param[BCL_PARAM_CURRENT].gain_factor_num *= val;
=======
	bcl_perph->param[BCL_PARAM_CURRENT].gain = val;
>>>>>>> b127566e
	ret = bcl_read_register((i_src & 0x01) ? BCL_I_OFFSET_RSENSE
		: BCL_I_OFFSET_BATFET, &val);
	if (ret) {
		pr_err("Error reading %s current offset. err:%d\n",
			(i_src & 0x01) ? "rsense" : "batfet", ret);
		goto bcl_cal_exit;
	}
	bcl_perph->param[BCL_PARAM_CURRENT].offset = val;
	ret = bcl_read_register(BCL_V_GAIN_BAT, &val);
	if (ret) {
		pr_err("Error reading vbat offset. err:%d\n", ret);
		goto bcl_cal_exit;
	}
	bcl_perph->param[BCL_PARAM_VOLTAGE].gain = val;

	if (((i_src & 0x01) != bcl_perph->i_src)
		&& (bcl_perph->enabled)) {
		bcl_set_low_vbat(bcl_perph->param[BCL_PARAM_VOLTAGE]
				.low_trip);
		bcl_set_high_ibat(bcl_perph->param[BCL_PARAM_CURRENT]
				.high_trip);
		bcl_perph->i_src = i_src;
	}

bcl_cal_exit:
	return ret;
}

static void power_supply_callback(struct power_supply *psy)
{
	static struct power_supply *bms_psy;
	int ret = 0;

	if (calibration_done)
		return;

	if (!bms_psy)
		bms_psy = power_supply_get_by_name("bms");
	if (bms_psy) {
		calibration_done = true;
		ret = bcl_calibrate();
		if (ret)
			pr_err("Could not read calibration values. err:%d",
				ret);
	}
}

static int bcl_psy_get_property(struct power_supply *psy,
				enum power_supply_property prop,
				union power_supply_propval *val)
{
	return 0;
}
static int bcl_psy_set_property(struct power_supply *psy,
				enum power_supply_property prop,
				const union power_supply_propval *val)
{
	return -EINVAL;
}

static int bcl_update_data(void)
{
	int ret = 0;

	bcl_perph->param[BCL_PARAM_VOLTAGE].ops.read = bcl_read_vbat;
	bcl_perph->param[BCL_PARAM_VOLTAGE].ops.get_high_trip
		= bcl_read_vbat_high_trip;
	bcl_perph->param[BCL_PARAM_VOLTAGE].ops.get_low_trip
		= bcl_read_vbat_low_trip;
	bcl_perph->param[BCL_PARAM_VOLTAGE].ops.set_high_trip
		= bcl_set_high_vbat;
	bcl_perph->param[BCL_PARAM_VOLTAGE].ops.set_low_trip
		= bcl_set_low_vbat;
	bcl_perph->param[BCL_PARAM_VOLTAGE].ops.enable
		 = bcl_monitor_enable;
	bcl_perph->param[BCL_PARAM_VOLTAGE].ops.disable
		= bcl_monitor_disable;
	bcl_perph->param[BCL_PARAM_VOLTAGE].read_max
		 = bcl_read_vbat_min;
	bcl_perph->param[BCL_PARAM_VOLTAGE].clear_max
		 = bcl_clear_vbat_min;

	bcl_perph->param[BCL_PARAM_CURRENT].ops.read = bcl_read_ibat;
	bcl_perph->param[BCL_PARAM_CURRENT].ops.get_high_trip
		= bcl_read_ibat_high_trip;
	bcl_perph->param[BCL_PARAM_CURRENT].ops.get_low_trip
		= bcl_read_ibat_low_trip;
	bcl_perph->param[BCL_PARAM_CURRENT].ops.set_high_trip
		 = bcl_set_high_ibat;
	bcl_perph->param[BCL_PARAM_CURRENT].ops.set_low_trip
		 = bcl_set_low_ibat;
	bcl_perph->param[BCL_PARAM_CURRENT].ops.enable
		= bcl_monitor_enable;
	bcl_perph->param[BCL_PARAM_CURRENT].ops.disable
		= bcl_monitor_disable;
	bcl_perph->param[BCL_PARAM_CURRENT].read_max
		= bcl_read_ibat_max;
	bcl_perph->param[BCL_PARAM_CURRENT].clear_max
		= bcl_clear_ibat_max;

	bcl_perph->param[BCL_PARAM_VOLTAGE].param_data = msm_bcl_register_param(
		BCL_PARAM_VOLTAGE, &bcl_perph->param[BCL_PARAM_VOLTAGE].ops,
		"vbat");
	if (!bcl_perph->param[BCL_PARAM_VOLTAGE].param_data) {
		pr_err("register Vbat failed.\n");
		ret = -ENODEV;
		goto update_data_exit;
	}
	bcl_perph->param[BCL_PARAM_CURRENT].param_data = msm_bcl_register_param(
		BCL_PARAM_CURRENT, &bcl_perph->param[BCL_PARAM_CURRENT].ops,
		"ibat");
	if (!bcl_perph->param[BCL_PARAM_CURRENT].param_data) {
		pr_err("register Ibat failed.\n");
		ret = -ENODEV;
		goto update_data_exit;
	}
	INIT_DELAYED_WORK(&bcl_perph->param[BCL_PARAM_VOLTAGE].poll_work,
		bcl_poll_vbat_high);
	INIT_DELAYED_WORK(&bcl_perph->param[BCL_PARAM_CURRENT].poll_work,
		bcl_poll_ibat_low);
	mutex_init(&bcl_perph->param[BCL_PARAM_CURRENT].state_trans_lock);
	mutex_init(&bcl_perph->param[BCL_PARAM_VOLTAGE].state_trans_lock);

update_data_exit:
	return ret;
}

static int bcl_probe(struct spmi_device *spmi)
{
	int ret = 0;

	bcl_perph = devm_kzalloc(&spmi->dev, sizeof(struct bcl_device),
			GFP_KERNEL);
	if (!bcl_perph) {
		pr_err("Memory alloc failed\n");
		return -ENOMEM;
	}
	memset(bcl_perph, 0, sizeof(struct bcl_device));
	bcl_perph->spmi = spmi;
	bcl_perph->dev = &(spmi->dev);

	ret = bcl_get_devicetree_data(spmi);
	if (ret) {
		pr_err("Device tree data fetch error. err:%d", ret);
		goto bcl_probe_exit;
	}
	ret = bcl_calibrate();
	if (ret) {
		pr_debug("Could not read calibration values. err:%d", ret);
		goto bcl_probe_exit;
	}
	bcl_psy.name = bcl_psy_name;
	bcl_psy.type = POWER_SUPPLY_TYPE_BMS;
	bcl_psy.get_property     = bcl_psy_get_property;
	bcl_psy.set_property     = bcl_psy_set_property;
	bcl_psy.num_properties   = 0;
	bcl_psy.external_power_changed = power_supply_callback;
	ret = power_supply_register(&spmi->dev, &bcl_psy);
	if (ret < 0) {
		pr_err("Unable to register bcl_psy rc = %d\n", ret);
		return ret;
	}

	ret = bcl_update_data();
	if (ret) {
		pr_err("Update data failed. err:%d", ret);
		goto bcl_probe_exit;
	}
	mutex_lock(&bcl_perph->param[BCL_PARAM_VOLTAGE].state_trans_lock);
	ret = devm_request_threaded_irq(&spmi->dev,
			bcl_perph->param[BCL_PARAM_VOLTAGE].irq_num,
			NULL, bcl_handle_vbat,
			IRQF_TRIGGER_RISING | IRQF_ONESHOT,
			"bcl_vbat_interrupt",
			&bcl_perph->param[BCL_PARAM_VOLTAGE]);
	if (ret) {
		dev_err(&spmi->dev, "Error requesting VBAT irq. err:%d", ret);
		mutex_unlock(
			&bcl_perph->param[BCL_PARAM_VOLTAGE].state_trans_lock);
		goto bcl_probe_exit;
	}
	/*
	 * BCL is enabled by default in hardware.
	 * Disable BCL monitoring till a valid threshold is set by APPS
	 */
	disable_irq_nosync(bcl_perph->param[BCL_PARAM_VOLTAGE].irq_num);
	mutex_unlock(&bcl_perph->param[BCL_PARAM_VOLTAGE].state_trans_lock);

	mutex_lock(&bcl_perph->param[BCL_PARAM_CURRENT].state_trans_lock);
	ret = devm_request_threaded_irq(&spmi->dev,
			bcl_perph->param[BCL_PARAM_CURRENT].irq_num,
			NULL, bcl_handle_ibat,
			IRQF_TRIGGER_RISING | IRQF_ONESHOT,
			"bcl_ibat_interrupt",
			&bcl_perph->param[BCL_PARAM_CURRENT]);
	if (ret) {
		dev_err(&spmi->dev, "Error requesting IBAT irq. err:%d", ret);
		mutex_unlock(
			&bcl_perph->param[BCL_PARAM_CURRENT].state_trans_lock);
		goto bcl_probe_exit;
	}
	disable_irq_nosync(bcl_perph->param[BCL_PARAM_CURRENT].irq_num);
	mutex_unlock(&bcl_perph->param[BCL_PARAM_CURRENT].state_trans_lock);

	dev_set_drvdata(&spmi->dev, bcl_perph);
	ret = bcl_write_register(BCL_MONITOR_EN, BIT(7));
	if (ret) {
		pr_err("Error accessing BCL peripheral. err:%d\n", ret);
		goto bcl_probe_exit;
	}

	return 0;

bcl_probe_exit:
	bcl_perph = NULL;
	return ret;
}

static int bcl_remove(struct spmi_device *spmi)
{
	int ret = 0, i = 0;

	ret = bcl_monitor_disable();
	if (ret)
		pr_err("Error disabling BCL. err:%d\n", ret);

	for (; i < BCL_PARAM_MAX; i++) {
		if (!bcl_perph->param[i].param_data)
			continue;

		ret = msm_bcl_unregister_param(bcl_perph->param[i].param_data);
		if (ret)
			pr_err("Error unregistering with Framework. err:%d\n",
					ret);
	}

	return 0;
}

static struct of_device_id bcl_match[] = {
	{	.compatible = "qcom,msm-bcl",
	},
	{},
};

static struct spmi_driver bcl_driver = {
	.probe = bcl_probe,
	.remove = bcl_remove,
	.driver = {
		.name = BCL_DRIVER_NAME,
		.owner = THIS_MODULE,
		.of_match_table = bcl_match,
	},
};

static int __init bcl_perph_init(void)
{
	pr_info("BCL Initialized\n");
	return spmi_driver_register(&bcl_driver);
}

static void __exit bcl_perph_exit(void)
{
	spmi_driver_unregister(&bcl_driver);
}
fs_initcall(bcl_perph_init);
module_exit(bcl_perph_exit);
MODULE_ALIAS("platform:" BCL_DRIVER_NAME);
<|MERGE_RESOLUTION|>--- conflicted
+++ resolved
@@ -810,8 +810,6 @@
 	key = "qcom,inhibit-derating-ua";
 	READ_OPTIONAL_PROP(dev_node, key, temp_val, ret,
 		bcl_perph->param[BCL_PARAM_CURRENT].inhibit_derating_ua);
-<<<<<<< HEAD
-=======
 
 bcl_dev_exit:
 	return ret;
@@ -821,7 +819,6 @@
 {
 	int ret = 0;
 	int8_t i_src = 0, val = 0;
->>>>>>> b127566e
 
 	ret = bcl_read_register(BCL_I_SENSE_SRC, &i_src);
 	if (ret) {
@@ -836,11 +833,7 @@
 			(i_src & 0x01) ? "rsense" : "batfet", ret);
 		goto bcl_cal_exit;
 	}
-<<<<<<< HEAD
-	bcl_perph->param[BCL_PARAM_CURRENT].gain_factor_num *= val;
-=======
 	bcl_perph->param[BCL_PARAM_CURRENT].gain = val;
->>>>>>> b127566e
 	ret = bcl_read_register((i_src & 0x01) ? BCL_I_OFFSET_RSENSE
 		: BCL_I_OFFSET_BATFET, &val);
 	if (ret) {
