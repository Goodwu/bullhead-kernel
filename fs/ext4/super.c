/*
 *  linux/fs/ext4/super.c
 *
 * Copyright (C) 1992, 1993, 1994, 1995
 * Remy Card (card@masi.ibp.fr)
 * Laboratoire MASI - Institut Blaise Pascal
 * Universite Pierre et Marie Curie (Paris VI)
 *
 *  from
 *
 *  linux/fs/minix/inode.c
 *
 *  Copyright (C) 1991, 1992  Linus Torvalds
 *
 *  Big-endian to little-endian byte-swapping/bitmaps by
 *        David S. Miller (davem@caip.rutgers.edu), 1995
 */

#include <linux/module.h>
#include <linux/string.h>
#include <linux/fs.h>
#include <linux/time.h>
#include <linux/vmalloc.h>
#include <linux/jbd2.h>
#include <linux/slab.h>
#include <linux/init.h>
#include <linux/blkdev.h>
#include <linux/parser.h>
#include <linux/buffer_head.h>
#include <linux/exportfs.h>
#include <linux/vfs.h>
#include <linux/random.h>
#include <linux/mount.h>
#include <linux/namei.h>
#include <linux/quotaops.h>
#include <linux/seq_file.h>
#include <linux/proc_fs.h>
#include <linux/ctype.h>
#include <linux/log2.h>
#include <linux/crc16.h>
#include <linux/cleancache.h>
#include <asm/uaccess.h>

#include <linux/kthread.h>
#include <linux/freezer.h>

#include "ext4.h"
#include "ext4_extents.h"	/* Needed for trace points definition */
#include "ext4_jbd2.h"
#include "xattr.h"
#include "acl.h"
#include "mballoc.h"

#define CREATE_TRACE_POINTS
#include <trace/events/ext4.h>

static struct proc_dir_entry *ext4_proc_root;
static struct kset *ext4_kset;
static struct ext4_lazy_init *ext4_li_info;
static struct mutex ext4_li_mtx;
static struct ext4_features *ext4_feat;
static int ext4_mballoc_ready;

static int ext4_load_journal(struct super_block *, struct ext4_super_block *,
			     unsigned long journal_devnum);
static int ext4_show_options(struct seq_file *seq, struct dentry *root);
static int ext4_commit_super(struct super_block *sb, int sync);
static void ext4_mark_recovery_complete(struct super_block *sb,
					struct ext4_super_block *es);
static void ext4_clear_journal_err(struct super_block *sb,
				   struct ext4_super_block *es);
static int ext4_sync_fs(struct super_block *sb, int wait);
static int ext4_remount(struct super_block *sb, int *flags, char *data);
static int ext4_statfs(struct dentry *dentry, struct kstatfs *buf);
static int ext4_unfreeze(struct super_block *sb);
static int ext4_freeze(struct super_block *sb);
static struct dentry *ext4_mount(struct file_system_type *fs_type, int flags,
		       const char *dev_name, void *data);
static inline int ext2_feature_set_ok(struct super_block *sb);
static inline int ext3_feature_set_ok(struct super_block *sb);
static int ext4_feature_set_ok(struct super_block *sb, int readonly);
static void ext4_destroy_lazyinit_thread(void);
static void ext4_unregister_li_request(struct super_block *sb);
static void ext4_clear_request_list(void);
static int ext4_reserve_clusters(struct ext4_sb_info *, ext4_fsblk_t);

#if !defined(CONFIG_EXT2_FS) && !defined(CONFIG_EXT2_FS_MODULE) && defined(CONFIG_EXT4_USE_FOR_EXT23)
static struct file_system_type ext2_fs_type = {
	.owner		= THIS_MODULE,
	.name		= "ext2",
	.mount		= ext4_mount,
	.kill_sb	= kill_block_super,
	.fs_flags	= FS_REQUIRES_DEV,
};
MODULE_ALIAS_FS("ext2");
MODULE_ALIAS("ext2");
#define IS_EXT2_SB(sb) ((sb)->s_bdev->bd_holder == &ext2_fs_type)
#else
#define IS_EXT2_SB(sb) (0)
#endif


#if !defined(CONFIG_EXT3_FS) && !defined(CONFIG_EXT3_FS_MODULE) && defined(CONFIG_EXT4_USE_FOR_EXT23)
static struct file_system_type ext3_fs_type = {
	.owner		= THIS_MODULE,
	.name		= "ext3",
	.mount		= ext4_mount,
	.kill_sb	= kill_block_super,
	.fs_flags	= FS_REQUIRES_DEV,
};
MODULE_ALIAS_FS("ext3");
MODULE_ALIAS("ext3");
#define IS_EXT3_SB(sb) ((sb)->s_bdev->bd_holder == &ext3_fs_type)
#else
#define IS_EXT3_SB(sb) (0)
#endif

static int ext4_verify_csum_type(struct super_block *sb,
				 struct ext4_super_block *es)
{
	if (!EXT4_HAS_RO_COMPAT_FEATURE(sb,
					EXT4_FEATURE_RO_COMPAT_METADATA_CSUM))
		return 1;

	return es->s_checksum_type == EXT4_CRC32C_CHKSUM;
}

static __le32 ext4_superblock_csum(struct super_block *sb,
				   struct ext4_super_block *es)
{
	struct ext4_sb_info *sbi = EXT4_SB(sb);
	int offset = offsetof(struct ext4_super_block, s_checksum);
	__u32 csum;

	csum = ext4_chksum(sbi, ~0, (char *)es, offset);

	return cpu_to_le32(csum);
}

static int ext4_superblock_csum_verify(struct super_block *sb,
				       struct ext4_super_block *es)
{
	if (!ext4_has_metadata_csum(sb))
		return 1;

	return es->s_checksum == ext4_superblock_csum(sb, es);
}

void ext4_superblock_csum_set(struct super_block *sb)
{
	struct ext4_super_block *es = EXT4_SB(sb)->s_es;

	if (!ext4_has_metadata_csum(sb))
		return;

	es->s_checksum = ext4_superblock_csum(sb, es);
}

void *ext4_kvmalloc(size_t size, gfp_t flags)
{
	void *ret;

	ret = kmalloc(size, flags | __GFP_NOWARN);
	if (!ret)
		ret = __vmalloc(size, flags, PAGE_KERNEL);
	return ret;
}

void *ext4_kvzalloc(size_t size, gfp_t flags)
{
	void *ret;

	ret = kzalloc(size, flags | __GFP_NOWARN);
	if (!ret)
		ret = __vmalloc(size, flags | __GFP_ZERO, PAGE_KERNEL);
	return ret;
}

void ext4_kvfree(void *ptr)
{
	if (is_vmalloc_addr(ptr))
		vfree(ptr);
	else
		kfree(ptr);

}

ext4_fsblk_t ext4_block_bitmap(struct super_block *sb,
			       struct ext4_group_desc *bg)
{
	return le32_to_cpu(bg->bg_block_bitmap_lo) |
		(EXT4_DESC_SIZE(sb) >= EXT4_MIN_DESC_SIZE_64BIT ?
		 (ext4_fsblk_t)le32_to_cpu(bg->bg_block_bitmap_hi) << 32 : 0);
}

ext4_fsblk_t ext4_inode_bitmap(struct super_block *sb,
			       struct ext4_group_desc *bg)
{
	return le32_to_cpu(bg->bg_inode_bitmap_lo) |
		(EXT4_DESC_SIZE(sb) >= EXT4_MIN_DESC_SIZE_64BIT ?
		 (ext4_fsblk_t)le32_to_cpu(bg->bg_inode_bitmap_hi) << 32 : 0);
}

ext4_fsblk_t ext4_inode_table(struct super_block *sb,
			      struct ext4_group_desc *bg)
{
	return le32_to_cpu(bg->bg_inode_table_lo) |
		(EXT4_DESC_SIZE(sb) >= EXT4_MIN_DESC_SIZE_64BIT ?
		 (ext4_fsblk_t)le32_to_cpu(bg->bg_inode_table_hi) << 32 : 0);
}

__u32 ext4_free_group_clusters(struct super_block *sb,
			       struct ext4_group_desc *bg)
{
	return le16_to_cpu(bg->bg_free_blocks_count_lo) |
		(EXT4_DESC_SIZE(sb) >= EXT4_MIN_DESC_SIZE_64BIT ?
		 (__u32)le16_to_cpu(bg->bg_free_blocks_count_hi) << 16 : 0);
}

__u32 ext4_free_inodes_count(struct super_block *sb,
			      struct ext4_group_desc *bg)
{
	return le16_to_cpu(bg->bg_free_inodes_count_lo) |
		(EXT4_DESC_SIZE(sb) >= EXT4_MIN_DESC_SIZE_64BIT ?
		 (__u32)le16_to_cpu(bg->bg_free_inodes_count_hi) << 16 : 0);
}

__u32 ext4_used_dirs_count(struct super_block *sb,
			      struct ext4_group_desc *bg)
{
	return le16_to_cpu(bg->bg_used_dirs_count_lo) |
		(EXT4_DESC_SIZE(sb) >= EXT4_MIN_DESC_SIZE_64BIT ?
		 (__u32)le16_to_cpu(bg->bg_used_dirs_count_hi) << 16 : 0);
}

__u32 ext4_itable_unused_count(struct super_block *sb,
			      struct ext4_group_desc *bg)
{
	return le16_to_cpu(bg->bg_itable_unused_lo) |
		(EXT4_DESC_SIZE(sb) >= EXT4_MIN_DESC_SIZE_64BIT ?
		 (__u32)le16_to_cpu(bg->bg_itable_unused_hi) << 16 : 0);
}

void ext4_block_bitmap_set(struct super_block *sb,
			   struct ext4_group_desc *bg, ext4_fsblk_t blk)
{
	bg->bg_block_bitmap_lo = cpu_to_le32((u32)blk);
	if (EXT4_DESC_SIZE(sb) >= EXT4_MIN_DESC_SIZE_64BIT)
		bg->bg_block_bitmap_hi = cpu_to_le32(blk >> 32);
}

void ext4_inode_bitmap_set(struct super_block *sb,
			   struct ext4_group_desc *bg, ext4_fsblk_t blk)
{
	bg->bg_inode_bitmap_lo  = cpu_to_le32((u32)blk);
	if (EXT4_DESC_SIZE(sb) >= EXT4_MIN_DESC_SIZE_64BIT)
		bg->bg_inode_bitmap_hi = cpu_to_le32(blk >> 32);
}

void ext4_inode_table_set(struct super_block *sb,
			  struct ext4_group_desc *bg, ext4_fsblk_t blk)
{
	bg->bg_inode_table_lo = cpu_to_le32((u32)blk);
	if (EXT4_DESC_SIZE(sb) >= EXT4_MIN_DESC_SIZE_64BIT)
		bg->bg_inode_table_hi = cpu_to_le32(blk >> 32);
}

void ext4_free_group_clusters_set(struct super_block *sb,
				  struct ext4_group_desc *bg, __u32 count)
{
	bg->bg_free_blocks_count_lo = cpu_to_le16((__u16)count);
	if (EXT4_DESC_SIZE(sb) >= EXT4_MIN_DESC_SIZE_64BIT)
		bg->bg_free_blocks_count_hi = cpu_to_le16(count >> 16);
}

void ext4_free_inodes_set(struct super_block *sb,
			  struct ext4_group_desc *bg, __u32 count)
{
	bg->bg_free_inodes_count_lo = cpu_to_le16((__u16)count);
	if (EXT4_DESC_SIZE(sb) >= EXT4_MIN_DESC_SIZE_64BIT)
		bg->bg_free_inodes_count_hi = cpu_to_le16(count >> 16);
}

void ext4_used_dirs_set(struct super_block *sb,
			  struct ext4_group_desc *bg, __u32 count)
{
	bg->bg_used_dirs_count_lo = cpu_to_le16((__u16)count);
	if (EXT4_DESC_SIZE(sb) >= EXT4_MIN_DESC_SIZE_64BIT)
		bg->bg_used_dirs_count_hi = cpu_to_le16(count >> 16);
}

void ext4_itable_unused_set(struct super_block *sb,
			  struct ext4_group_desc *bg, __u32 count)
{
	bg->bg_itable_unused_lo = cpu_to_le16((__u16)count);
	if (EXT4_DESC_SIZE(sb) >= EXT4_MIN_DESC_SIZE_64BIT)
		bg->bg_itable_unused_hi = cpu_to_le16(count >> 16);
}


static void __save_error_info(struct super_block *sb, const char *func,
			    unsigned int line)
{
	struct ext4_super_block *es = EXT4_SB(sb)->s_es;

	EXT4_SB(sb)->s_mount_state |= EXT4_ERROR_FS;
	if (bdev_read_only(sb->s_bdev))
		return;
	es->s_state |= cpu_to_le16(EXT4_ERROR_FS);
	es->s_last_error_time = cpu_to_le32(get_seconds());
	strncpy(es->s_last_error_func, func, sizeof(es->s_last_error_func));
	es->s_last_error_line = cpu_to_le32(line);
	if (!es->s_first_error_time) {
		es->s_first_error_time = es->s_last_error_time;
		strncpy(es->s_first_error_func, func,
			sizeof(es->s_first_error_func));
		es->s_first_error_line = cpu_to_le32(line);
		es->s_first_error_ino = es->s_last_error_ino;
		es->s_first_error_block = es->s_last_error_block;
	}
	/*
	 * Start the daily error reporting function if it hasn't been
	 * started already
	 */
	if (!es->s_error_count)
		mod_timer(&EXT4_SB(sb)->s_err_report, jiffies + 24*60*60*HZ);
	le32_add_cpu(&es->s_error_count, 1);
}

static void save_error_info(struct super_block *sb, const char *func,
			    unsigned int line)
{
	__save_error_info(sb, func, line);
	ext4_commit_super(sb, 1);
}

/*
 * The del_gendisk() function uninitializes the disk-specific data
 * structures, including the bdi structure, without telling anyone
 * else.  Once this happens, any attempt to call mark_buffer_dirty()
 * (for example, by ext4_commit_super), will cause a kernel OOPS.
 * This is a kludge to prevent these oops until we can put in a proper
 * hook in del_gendisk() to inform the VFS and file system layers.
 */
static int block_device_ejected(struct super_block *sb)
{
	struct inode *bd_inode = sb->s_bdev->bd_inode;
	struct backing_dev_info *bdi = bd_inode->i_mapping->backing_dev_info;

	return bdi->dev == NULL;
}

static void ext4_journal_commit_callback(journal_t *journal, transaction_t *txn)
{
	struct super_block		*sb = journal->j_private;
	struct ext4_sb_info		*sbi = EXT4_SB(sb);
	int				error = is_journal_aborted(journal);
	struct ext4_journal_cb_entry	*jce;

	BUG_ON(txn->t_state == T_FINISHED);
	spin_lock(&sbi->s_md_lock);
	while (!list_empty(&txn->t_private_list)) {
		jce = list_entry(txn->t_private_list.next,
				 struct ext4_journal_cb_entry, jce_list);
		list_del_init(&jce->jce_list);
		spin_unlock(&sbi->s_md_lock);
		jce->jce_func(sb, jce, error);
		spin_lock(&sbi->s_md_lock);
	}
	spin_unlock(&sbi->s_md_lock);
}

/* Deal with the reporting of failure conditions on a filesystem such as
 * inconsistencies detected or read IO failures.
 *
 * On ext2, we can store the error state of the filesystem in the
 * superblock.  That is not possible on ext4, because we may have other
 * write ordering constraints on the superblock which prevent us from
 * writing it out straight away; and given that the journal is about to
 * be aborted, we can't rely on the current, or future, transactions to
 * write out the superblock safely.
 *
 * We'll just use the jbd2_journal_abort() error code to record an error in
 * the journal instead.  On recovery, the journal will complain about
 * that error until we've noted it down and cleared it.
 */

static void ext4_handle_error(struct super_block *sb)
{
	if (sb->s_flags & MS_RDONLY)
		return;

	if (!test_opt(sb, ERRORS_CONT)) {
		journal_t *journal = EXT4_SB(sb)->s_journal;

		EXT4_SB(sb)->s_mount_flags |= EXT4_MF_FS_ABORTED;
		if (journal)
			jbd2_journal_abort(journal, -EIO);
	}
	if (test_opt(sb, ERRORS_RO)) {
		ext4_msg(sb, KERN_CRIT, "Remounting filesystem read-only");
		/*
		 * Make sure updated value of ->s_mount_flags will be visible
		 * before ->s_flags update
		 */
		smp_wmb();
		sb->s_flags |= MS_RDONLY;
	}
	if (test_opt(sb, ERRORS_PANIC)) {
		if (EXT4_SB(sb)->s_journal &&
		  !(EXT4_SB(sb)->s_journal->j_flags & JBD2_REC_ERR))
			return;
		panic("EXT4-fs (device %s): panic forced after error\n",
			sb->s_id);
	}
}

#define ext4_error_ratelimit(sb)					\
		___ratelimit(&(EXT4_SB(sb)->s_err_ratelimit_state),	\
			     "EXT4-fs error")

void __ext4_error(struct super_block *sb, const char *function,
		  unsigned int line, const char *fmt, ...)
{
	struct va_format vaf;
	va_list args;

	if (ext4_error_ratelimit(sb)) {
		va_start(args, fmt);
		vaf.fmt = fmt;
		vaf.va = &args;
		printk(KERN_CRIT
		       "EXT4-fs error (device %s): %s:%d: comm %s: %pV\n",
		       sb->s_id, function, line, current->comm, &vaf);
		va_end(args);
	}
	save_error_info(sb, function, line);
	ext4_handle_error(sb);
}

void __ext4_error_inode(struct inode *inode, const char *function,
			unsigned int line, ext4_fsblk_t block,
			const char *fmt, ...)
{
	va_list args;
	struct va_format vaf;
	struct ext4_super_block *es = EXT4_SB(inode->i_sb)->s_es;

	es->s_last_error_ino = cpu_to_le32(inode->i_ino);
	es->s_last_error_block = cpu_to_le64(block);
	if (ext4_error_ratelimit(inode->i_sb)) {
		va_start(args, fmt);
		vaf.fmt = fmt;
		vaf.va = &args;
		if (block)
			printk(KERN_CRIT "EXT4-fs error (device %s): %s:%d: "
			       "inode #%lu: block %llu: comm %s: %pV\n",
			       inode->i_sb->s_id, function, line, inode->i_ino,
			       block, current->comm, &vaf);
		else
			printk(KERN_CRIT "EXT4-fs error (device %s): %s:%d: "
			       "inode #%lu: comm %s: %pV\n",
			       inode->i_sb->s_id, function, line, inode->i_ino,
			       current->comm, &vaf);
		va_end(args);
	}
	save_error_info(inode->i_sb, function, line);
	ext4_handle_error(inode->i_sb);
}

void __ext4_error_file(struct file *file, const char *function,
		       unsigned int line, ext4_fsblk_t block,
		       const char *fmt, ...)
{
	va_list args;
	struct va_format vaf;
	struct ext4_super_block *es;
	struct inode *inode = file_inode(file);
	char pathname[80], *path;

	es = EXT4_SB(inode->i_sb)->s_es;
	es->s_last_error_ino = cpu_to_le32(inode->i_ino);
	if (ext4_error_ratelimit(inode->i_sb)) {
		path = d_path(&(file->f_path), pathname, sizeof(pathname));
		if (IS_ERR(path))
			path = "(unknown)";
		va_start(args, fmt);
		vaf.fmt = fmt;
		vaf.va = &args;
		if (block)
			printk(KERN_CRIT
			       "EXT4-fs error (device %s): %s:%d: inode #%lu: "
			       "block %llu: comm %s: path %s: %pV\n",
			       inode->i_sb->s_id, function, line, inode->i_ino,
			       block, current->comm, path, &vaf);
		else
			printk(KERN_CRIT
			       "EXT4-fs error (device %s): %s:%d: inode #%lu: "
			       "comm %s: path %s: %pV\n",
			       inode->i_sb->s_id, function, line, inode->i_ino,
			       current->comm, path, &vaf);
		va_end(args);
	}
	save_error_info(inode->i_sb, function, line);
	ext4_handle_error(inode->i_sb);
}

const char *ext4_decode_error(struct super_block *sb, int errno,
			      char nbuf[16])
{
	char *errstr = NULL;

	switch (errno) {
	case -EIO:
		errstr = "IO failure";
		break;
	case -ENOMEM:
		errstr = "Out of memory";
		break;
	case -EROFS:
		if (!sb || (EXT4_SB(sb)->s_journal &&
			    EXT4_SB(sb)->s_journal->j_flags & JBD2_ABORT))
			errstr = "Journal has aborted";
		else
			errstr = "Readonly filesystem";
		break;
	default:
		/* If the caller passed in an extra buffer for unknown
		 * errors, textualise them now.  Else we just return
		 * NULL. */
		if (nbuf) {
			/* Check for truncated error codes... */
			if (snprintf(nbuf, 16, "error %d", -errno) >= 0)
				errstr = nbuf;
		}
		break;
	}

	return errstr;
}

/* __ext4_std_error decodes expected errors from journaling functions
 * automatically and invokes the appropriate error response.  */

void __ext4_std_error(struct super_block *sb, const char *function,
		      unsigned int line, int errno)
{
	char nbuf[16];
	const char *errstr;

	/* Special case: if the error is EROFS, and we're not already
	 * inside a transaction, then there's really no point in logging
	 * an error. */
	if (errno == -EROFS && journal_current_handle() == NULL &&
	    (sb->s_flags & MS_RDONLY))
		return;

	if (ext4_error_ratelimit(sb)) {
		errstr = ext4_decode_error(sb, errno, nbuf);
		printk(KERN_CRIT "EXT4-fs error (device %s) in %s:%d: %s\n",
		       sb->s_id, function, line, errstr);
	}

	save_error_info(sb, function, line);
	ext4_handle_error(sb);
}

/*
 * ext4_abort is a much stronger failure handler than ext4_error.  The
 * abort function may be used to deal with unrecoverable failures such
 * as journal IO errors or ENOMEM at a critical moment in log management.
 *
 * We unconditionally force the filesystem into an ABORT|READONLY state,
 * unless the error response on the fs has been set to panic in which
 * case we take the easy way out and panic immediately.
 */

void __ext4_abort(struct super_block *sb, const char *function,
		unsigned int line, const char *fmt, ...)
{
	va_list args;

	save_error_info(sb, function, line);
	va_start(args, fmt);
	printk(KERN_CRIT "EXT4-fs error (device %s): %s:%d: ", sb->s_id,
	       function, line);
	vprintk(fmt, args);
	printk("\n");
	va_end(args);

	if ((sb->s_flags & MS_RDONLY) == 0) {
		ext4_msg(sb, KERN_CRIT, "Remounting filesystem read-only");
		EXT4_SB(sb)->s_mount_flags |= EXT4_MF_FS_ABORTED;
		/*
		 * Make sure updated value of ->s_mount_flags will be visible
		 * before ->s_flags update
		 */
		smp_wmb();
		sb->s_flags |= MS_RDONLY;
		if (EXT4_SB(sb)->s_journal)
			jbd2_journal_abort(EXT4_SB(sb)->s_journal, -EIO);
		save_error_info(sb, function, line);
	}
	if (test_opt(sb, ERRORS_PANIC)) {
		if (EXT4_SB(sb)->s_journal &&
		  !(EXT4_SB(sb)->s_journal->j_flags & JBD2_REC_ERR))
			return;
		panic("EXT4-fs panic from previous error\n");
	}
}

void __ext4_msg(struct super_block *sb,
		const char *prefix, const char *fmt, ...)
{
	struct va_format vaf;
	va_list args;

	if (!___ratelimit(&(EXT4_SB(sb)->s_msg_ratelimit_state), "EXT4-fs"))
		return;

	va_start(args, fmt);
	vaf.fmt = fmt;
	vaf.va = &args;
	printk("%sEXT4-fs (%s): %pV\n", prefix, sb->s_id, &vaf);
	va_end(args);
}

void __ext4_warning(struct super_block *sb, const char *function,
		    unsigned int line, const char *fmt, ...)
{
	struct va_format vaf;
	va_list args;

	if (!___ratelimit(&(EXT4_SB(sb)->s_warning_ratelimit_state),
			  "EXT4-fs warning"))
		return;

	va_start(args, fmt);
	vaf.fmt = fmt;
	vaf.va = &args;
	printk(KERN_WARNING "EXT4-fs warning (device %s): %s:%d: %pV\n",
	       sb->s_id, function, line, &vaf);
	va_end(args);
}

void __ext4_grp_locked_error(const char *function, unsigned int line,
			     struct super_block *sb, ext4_group_t grp,
			     unsigned long ino, ext4_fsblk_t block,
			     const char *fmt, ...)
__releases(bitlock)
__acquires(bitlock)
{
	struct va_format vaf;
	va_list args;
	struct ext4_super_block *es = EXT4_SB(sb)->s_es;

	es->s_last_error_ino = cpu_to_le32(ino);
	es->s_last_error_block = cpu_to_le64(block);
	__save_error_info(sb, function, line);

	if (ext4_error_ratelimit(sb)) {
		va_start(args, fmt);
		vaf.fmt = fmt;
		vaf.va = &args;
		printk(KERN_CRIT "EXT4-fs error (device %s): %s:%d: group %u, ",
		       sb->s_id, function, line, grp);
		if (ino)
			printk(KERN_CONT "inode %lu: ", ino);
		if (block)
			printk(KERN_CONT "block %llu:",
			       (unsigned long long) block);
		printk(KERN_CONT "%pV\n", &vaf);
		va_end(args);
	}

	if (test_opt(sb, ERRORS_CONT)) {
		ext4_commit_super(sb, 0);
		return;
	}

	ext4_unlock_group(sb, grp);
	ext4_handle_error(sb);
	/*
	 * We only get here in the ERRORS_RO case; relocking the group
	 * may be dangerous, but nothing bad will happen since the
	 * filesystem will have already been marked read/only and the
	 * journal has been aborted.  We return 1 as a hint to callers
	 * who might what to use the return value from
	 * ext4_grp_locked_error() to distinguish between the
	 * ERRORS_CONT and ERRORS_RO case, and perhaps return more
	 * aggressively from the ext4 function in question, with a
	 * more appropriate error code.
	 */
	ext4_lock_group(sb, grp);
	return;
}

void ext4_update_dynamic_rev(struct super_block *sb)
{
	struct ext4_super_block *es = EXT4_SB(sb)->s_es;

	if (le32_to_cpu(es->s_rev_level) > EXT4_GOOD_OLD_REV)
		return;

	ext4_warning(sb,
		     "updating to rev %d because of new feature flag, "
		     "running e2fsck is recommended",
		     EXT4_DYNAMIC_REV);

	es->s_first_ino = cpu_to_le32(EXT4_GOOD_OLD_FIRST_INO);
	es->s_inode_size = cpu_to_le16(EXT4_GOOD_OLD_INODE_SIZE);
	es->s_rev_level = cpu_to_le32(EXT4_DYNAMIC_REV);
	/* leave es->s_feature_*compat flags alone */
	/* es->s_uuid will be set by e2fsck if empty */

	/*
	 * The rest of the superblock fields should be zero, and if not it
	 * means they are likely already in use, so leave them alone.  We
	 * can leave it up to e2fsck to clean up any inconsistencies there.
	 */
}

/*
 * Open the external journal device
 */
static struct block_device *ext4_blkdev_get(dev_t dev, struct super_block *sb)
{
	struct block_device *bdev;
	char b[BDEVNAME_SIZE];

	bdev = blkdev_get_by_dev(dev, FMODE_READ|FMODE_WRITE|FMODE_EXCL, sb);
	if (IS_ERR(bdev))
		goto fail;
	return bdev;

fail:
	ext4_msg(sb, KERN_ERR, "failed to open journal device %s: %ld",
			__bdevname(dev, b), PTR_ERR(bdev));
	return NULL;
}

/*
 * Release the journal device
 */
static void ext4_blkdev_put(struct block_device *bdev)
{
	blkdev_put(bdev, FMODE_READ|FMODE_WRITE|FMODE_EXCL);
}

static void ext4_blkdev_remove(struct ext4_sb_info *sbi)
{
	struct block_device *bdev;
	bdev = sbi->journal_bdev;
	if (bdev) {
		ext4_blkdev_put(bdev);
		sbi->journal_bdev = NULL;
	}
}

static inline struct inode *orphan_list_entry(struct list_head *l)
{
	return &list_entry(l, struct ext4_inode_info, i_orphan)->vfs_inode;
}

static void dump_orphan_list(struct super_block *sb, struct ext4_sb_info *sbi)
{
	struct list_head *l;

	ext4_msg(sb, KERN_ERR, "sb orphan head is %d",
		 le32_to_cpu(sbi->s_es->s_last_orphan));

	printk(KERN_ERR "sb_info orphan list:\n");
	list_for_each(l, &sbi->s_orphan) {
		struct inode *inode = orphan_list_entry(l);
		printk(KERN_ERR "  "
		       "inode %s:%lu at %p: mode %o, nlink %d, next %d\n",
		       inode->i_sb->s_id, inode->i_ino, inode,
		       inode->i_mode, inode->i_nlink,
		       NEXT_ORPHAN(inode));
	}
}

static void ext4_put_super(struct super_block *sb)
{
	struct ext4_sb_info *sbi = EXT4_SB(sb);
	struct ext4_super_block *es = sbi->s_es;
	int aborted = 0;
	int i, err;

	ext4_unregister_li_request(sb);
	dquot_disable(sb, -1, DQUOT_USAGE_ENABLED | DQUOT_LIMITS_ENABLED);

	flush_workqueue(sbi->rsv_conversion_wq);
	destroy_workqueue(sbi->rsv_conversion_wq);

	if (sbi->s_journal) {
		aborted = is_journal_aborted(sbi->s_journal);
		err = jbd2_journal_destroy(sbi->s_journal);
		sbi->s_journal = NULL;
		if ((err < 0) && !aborted)
			ext4_abort(sb, "Couldn't clean up the journal");
	}

	ext4_es_unregister_shrinker(sbi);
	del_timer_sync(&sbi->s_err_report);
	ext4_release_system_zone(sb);
	ext4_mb_release(sb);
	ext4_ext_release(sb);
	ext4_xattr_put_super(sb);

	if (!(sb->s_flags & MS_RDONLY) && !aborted) {
		EXT4_CLEAR_INCOMPAT_FEATURE(sb, EXT4_FEATURE_INCOMPAT_RECOVER);
		es->s_state = cpu_to_le16(sbi->s_mount_state);
	}
	if (!(sb->s_flags & MS_RDONLY))
		ext4_commit_super(sb, 1);

	if (sbi->s_proc) {
		remove_proc_entry("options", sbi->s_proc);
		remove_proc_entry(sb->s_id, ext4_proc_root);
	}
	kobject_del(&sbi->s_kobj);

	for (i = 0; i < sbi->s_gdb_count; i++)
		brelse(sbi->s_group_desc[i]);
	ext4_kvfree(sbi->s_group_desc);
	ext4_kvfree(sbi->s_flex_groups);
	percpu_counter_destroy(&sbi->s_freeclusters_counter);
	percpu_counter_destroy(&sbi->s_freeinodes_counter);
	percpu_counter_destroy(&sbi->s_dirs_counter);
	percpu_counter_destroy(&sbi->s_dirtyclusters_counter);
	brelse(sbi->s_sbh);
#ifdef CONFIG_QUOTA
	for (i = 0; i < EXT4_MAXQUOTAS; i++)
		kfree(sbi->s_qf_names[i]);
#endif

	/* Debugging code just in case the in-memory inode orphan list
	 * isn't empty.  The on-disk one can be non-empty if we've
	 * detected an error and taken the fs readonly, but the
	 * in-memory list had better be clean by this point. */
	if (!list_empty(&sbi->s_orphan))
		dump_orphan_list(sb, sbi);
	J_ASSERT(list_empty(&sbi->s_orphan));

	sync_blockdev(sb->s_bdev);
	invalidate_bdev(sb->s_bdev);
	if (sbi->journal_bdev && sbi->journal_bdev != sb->s_bdev) {
		/*
		 * Invalidate the journal device's buffers.  We don't want them
		 * floating about in memory - the physical journal device may
		 * hotswapped, and it breaks the `ro-after' testing code.
		 */
		sync_blockdev(sbi->journal_bdev);
		invalidate_bdev(sbi->journal_bdev);
		ext4_blkdev_remove(sbi);
	}
	if (sbi->s_mb_cache) {
		ext4_xattr_destroy_cache(sbi->s_mb_cache);
		sbi->s_mb_cache = NULL;
	}
	if (sbi->s_mmp_tsk)
		kthread_stop(sbi->s_mmp_tsk);
	sb->s_fs_info = NULL;
	/*
	 * Now that we are completely done shutting down the
	 * superblock, we need to actually destroy the kobject.
	 */
	kobject_put(&sbi->s_kobj);
	wait_for_completion(&sbi->s_kobj_unregister);
	if (sbi->s_chksum_driver)
		crypto_free_shash(sbi->s_chksum_driver);
	kfree(sbi->s_blockgroup_lock);
	kfree(sbi);
}

static struct kmem_cache *ext4_inode_cachep;

/*
 * Called inside transaction, so use GFP_NOFS
 */
static struct inode *ext4_alloc_inode(struct super_block *sb)
{
	struct ext4_inode_info *ei;

	ei = kmem_cache_alloc(ext4_inode_cachep, GFP_NOFS);
	if (!ei)
		return NULL;

	ei->vfs_inode.i_version = 1;
	spin_lock_init(&ei->i_raw_lock);
	INIT_LIST_HEAD(&ei->i_prealloc_list);
	spin_lock_init(&ei->i_prealloc_lock);
	ext4_es_init_tree(&ei->i_es_tree);
	rwlock_init(&ei->i_es_lock);
	INIT_LIST_HEAD(&ei->i_es_lru);
	ei->i_es_all_nr = 0;
	ei->i_es_lru_nr = 0;
	ei->i_touch_when = 0;
	ei->i_reserved_data_blocks = 0;
	ei->i_reserved_meta_blocks = 0;
	ei->i_allocated_meta_blocks = 0;
	ei->i_da_metadata_calc_len = 0;
	ei->i_da_metadata_calc_last_lblock = 0;
	spin_lock_init(&(ei->i_block_reservation_lock));
#ifdef CONFIG_QUOTA
	ei->i_reserved_quota = 0;
#endif
	ei->jinode = NULL;
	INIT_LIST_HEAD(&ei->i_rsv_conversion_list);
	spin_lock_init(&ei->i_completed_io_lock);
	ei->i_sync_tid = 0;
	ei->i_datasync_tid = 0;
	atomic_set(&ei->i_ioend_count, 0);
	atomic_set(&ei->i_unwritten, 0);
	INIT_WORK(&ei->i_rsv_conversion_work, ext4_end_io_rsv_work);
#ifdef CONFIG_EXT4_FS_ENCRYPTION
	ei->i_crypt_info = NULL;
#endif
	return &ei->vfs_inode;
}

static int ext4_drop_inode(struct inode *inode)
{
	int drop = generic_drop_inode(inode);

	trace_ext4_drop_inode(inode, drop);
	return drop;
}

static void ext4_i_callback(struct rcu_head *head)
{
	struct inode *inode = container_of(head, struct inode, i_rcu);
	kmem_cache_free(ext4_inode_cachep, EXT4_I(inode));
}

static void ext4_destroy_inode(struct inode *inode)
{
	if (!list_empty(&(EXT4_I(inode)->i_orphan))) {
		ext4_msg(inode->i_sb, KERN_ERR,
			 "Inode %lu (%p): orphan list check failed!",
			 inode->i_ino, EXT4_I(inode));
		print_hex_dump(KERN_INFO, "", DUMP_PREFIX_ADDRESS, 16, 4,
				EXT4_I(inode), sizeof(struct ext4_inode_info),
				true);
		dump_stack();
	}
	call_rcu(&inode->i_rcu, ext4_i_callback);
}

static void init_once(void *foo)
{
	struct ext4_inode_info *ei = (struct ext4_inode_info *) foo;

	INIT_LIST_HEAD(&ei->i_orphan);
	init_rwsem(&ei->xattr_sem);
	init_rwsem(&ei->i_data_sem);
	inode_init_once(&ei->vfs_inode);
}

static int __init init_inodecache(void)
{
	ext4_inode_cachep = kmem_cache_create("ext4_inode_cache",
					     sizeof(struct ext4_inode_info),
					     0, (SLAB_RECLAIM_ACCOUNT|
						SLAB_MEM_SPREAD),
					     init_once);
	if (ext4_inode_cachep == NULL)
		return -ENOMEM;
	return 0;
}

static void destroy_inodecache(void)
{
	/*
	 * Make sure all delayed rcu free inodes are flushed before we
	 * destroy cache.
	 */
	rcu_barrier();
	kmem_cache_destroy(ext4_inode_cachep);
}

void ext4_clear_inode(struct inode *inode)
{
	invalidate_inode_buffers(inode);
	clear_inode(inode);
	dquot_drop(inode);
	ext4_discard_preallocations(inode);
	ext4_es_remove_extent(inode, 0, EXT_MAX_BLOCKS);
	ext4_es_lru_del(inode);
	if (EXT4_I(inode)->jinode) {
		jbd2_journal_release_jbd_inode(EXT4_JOURNAL(inode),
					       EXT4_I(inode)->jinode);
		jbd2_free_inode(EXT4_I(inode)->jinode);
		EXT4_I(inode)->jinode = NULL;
	}
#ifdef CONFIG_EXT4_FS_ENCRYPTION
	if (EXT4_I(inode)->i_crypt_info)
		ext4_free_encryption_info(inode, EXT4_I(inode)->i_crypt_info);
#endif
}

static struct inode *ext4_nfs_get_inode(struct super_block *sb,
					u64 ino, u32 generation)
{
	struct inode *inode;

	if (ino < EXT4_FIRST_INO(sb) && ino != EXT4_ROOT_INO)
		return ERR_PTR(-ESTALE);
	if (ino > le32_to_cpu(EXT4_SB(sb)->s_es->s_inodes_count))
		return ERR_PTR(-ESTALE);

	/* iget isn't really right if the inode is currently unallocated!!
	 *
	 * ext4_read_inode will return a bad_inode if the inode had been
	 * deleted, so we should be safe.
	 *
	 * Currently we don't know the generation for parent directory, so
	 * a generation of 0 means "accept any"
	 */
	inode = ext4_iget_normal(sb, ino);
	if (IS_ERR(inode))
		return ERR_CAST(inode);
	if (generation && inode->i_generation != generation) {
		iput(inode);
		return ERR_PTR(-ESTALE);
	}

	return inode;
}

static struct dentry *ext4_fh_to_dentry(struct super_block *sb, struct fid *fid,
					int fh_len, int fh_type)
{
	return generic_fh_to_dentry(sb, fid, fh_len, fh_type,
				    ext4_nfs_get_inode);
}

static struct dentry *ext4_fh_to_parent(struct super_block *sb, struct fid *fid,
					int fh_len, int fh_type)
{
	return generic_fh_to_parent(sb, fid, fh_len, fh_type,
				    ext4_nfs_get_inode);
}

/*
 * Try to release metadata pages (indirect blocks, directories) which are
 * mapped via the block device.  Since these pages could have journal heads
 * which would prevent try_to_free_buffers() from freeing them, we must use
 * jbd2 layer's try_to_free_buffers() function to release them.
 */
static int bdev_try_to_free_page(struct super_block *sb, struct page *page,
				 gfp_t wait)
{
	journal_t *journal = EXT4_SB(sb)->s_journal;

	WARN_ON(PageChecked(page));
	if (!page_has_buffers(page))
		return 0;
	if (journal)
		return jbd2_journal_try_to_free_buffers(journal, page,
							wait & ~__GFP_WAIT);
	return try_to_free_buffers(page);
}

#ifdef CONFIG_QUOTA
#define QTYPE2NAME(t) ((t) == USRQUOTA ? "user" : "group")
#define QTYPE2MOPT(on, t) ((t) == USRQUOTA?((on)##USRJQUOTA):((on)##GRPJQUOTA))

static int ext4_write_dquot(struct dquot *dquot);
static int ext4_acquire_dquot(struct dquot *dquot);
static int ext4_release_dquot(struct dquot *dquot);
static int ext4_mark_dquot_dirty(struct dquot *dquot);
static int ext4_write_info(struct super_block *sb, int type);
static int ext4_quota_on(struct super_block *sb, int type, int format_id,
			 struct path *path);
static int ext4_quota_on_sysfile(struct super_block *sb, int type,
				 int format_id);
static int ext4_quota_off(struct super_block *sb, int type);
static int ext4_quota_off_sysfile(struct super_block *sb, int type);
static int ext4_quota_on_mount(struct super_block *sb, int type);
static ssize_t ext4_quota_read(struct super_block *sb, int type, char *data,
			       size_t len, loff_t off);
static ssize_t ext4_quota_write(struct super_block *sb, int type,
				const char *data, size_t len, loff_t off);
static int ext4_quota_enable(struct super_block *sb, int type, int format_id,
			     unsigned int flags);
static int ext4_enable_quotas(struct super_block *sb);

static const struct dquot_operations ext4_quota_operations = {
	.get_reserved_space = ext4_get_reserved_space,
	.write_dquot	= ext4_write_dquot,
	.acquire_dquot	= ext4_acquire_dquot,
	.release_dquot	= ext4_release_dquot,
	.mark_dirty	= ext4_mark_dquot_dirty,
	.write_info	= ext4_write_info,
	.alloc_dquot	= dquot_alloc,
	.destroy_dquot	= dquot_destroy,
};

static const struct quotactl_ops ext4_qctl_operations = {
	.quota_on	= ext4_quota_on,
	.quota_off	= ext4_quota_off,
	.quota_sync	= dquot_quota_sync,
	.get_info	= dquot_get_dqinfo,
	.set_info	= dquot_set_dqinfo,
	.get_dqblk	= dquot_get_dqblk,
	.set_dqblk	= dquot_set_dqblk
};

static const struct quotactl_ops ext4_qctl_sysfile_operations = {
	.quota_on_meta	= ext4_quota_on_sysfile,
	.quota_off	= ext4_quota_off_sysfile,
	.quota_sync	= dquot_quota_sync,
	.get_info	= dquot_get_dqinfo,
	.set_info	= dquot_set_dqinfo,
	.get_dqblk	= dquot_get_dqblk,
	.set_dqblk	= dquot_set_dqblk
};
#endif

static const struct super_operations ext4_sops = {
	.alloc_inode	= ext4_alloc_inode,
	.destroy_inode	= ext4_destroy_inode,
	.write_inode	= ext4_write_inode,
	.dirty_inode	= ext4_dirty_inode,
	.drop_inode	= ext4_drop_inode,
	.evict_inode	= ext4_evict_inode,
	.put_super	= ext4_put_super,
	.sync_fs	= ext4_sync_fs,
	.freeze_fs	= ext4_freeze,
	.unfreeze_fs	= ext4_unfreeze,
	.statfs		= ext4_statfs,
	.remount_fs	= ext4_remount,
	.show_options	= ext4_show_options,
#ifdef CONFIG_QUOTA
	.quota_read	= ext4_quota_read,
	.quota_write	= ext4_quota_write,
#endif
	.bdev_try_to_free_page = bdev_try_to_free_page,
};

static const struct export_operations ext4_export_ops = {
	.fh_to_dentry = ext4_fh_to_dentry,
	.fh_to_parent = ext4_fh_to_parent,
	.get_parent = ext4_get_parent,
};

enum {
	Opt_bsd_df, Opt_minix_df, Opt_grpid, Opt_nogrpid,
	Opt_resgid, Opt_resuid, Opt_sb, Opt_err_cont, Opt_err_panic, Opt_err_ro,
	Opt_nouid32, Opt_debug, Opt_removed,
	Opt_user_xattr, Opt_nouser_xattr, Opt_acl, Opt_noacl,
	Opt_auto_da_alloc, Opt_noauto_da_alloc, Opt_noload,
	Opt_commit, Opt_min_batch_time, Opt_max_batch_time, Opt_journal_dev,
	Opt_journal_path, Opt_journal_checksum, Opt_journal_async_commit,
	Opt_abort, Opt_data_journal, Opt_data_ordered, Opt_data_writeback,
	Opt_data_err_abort, Opt_data_err_ignore, Opt_test_dummy_encryption,
	Opt_usrjquota, Opt_grpjquota, Opt_offusrjquota, Opt_offgrpjquota,
	Opt_jqfmt_vfsold, Opt_jqfmt_vfsv0, Opt_jqfmt_vfsv1, Opt_quota,
	Opt_noquota, Opt_barrier, Opt_nobarrier, Opt_err,
	Opt_usrquota, Opt_grpquota, Opt_i_version,
	Opt_stripe, Opt_delalloc, Opt_nodelalloc, Opt_mblk_io_submit,
	Opt_nomblk_io_submit, Opt_block_validity, Opt_noblock_validity,
	Opt_inode_readahead_blks, Opt_journal_ioprio,
	Opt_dioread_nolock, Opt_dioread_lock,
	Opt_discard, Opt_nodiscard, Opt_init_itable, Opt_noinit_itable,
	Opt_max_dir_size_kb,
};

static const match_table_t tokens = {
	{Opt_bsd_df, "bsddf"},
	{Opt_minix_df, "minixdf"},
	{Opt_grpid, "grpid"},
	{Opt_grpid, "bsdgroups"},
	{Opt_nogrpid, "nogrpid"},
	{Opt_nogrpid, "sysvgroups"},
	{Opt_resgid, "resgid=%u"},
	{Opt_resuid, "resuid=%u"},
	{Opt_sb, "sb=%u"},
	{Opt_err_cont, "errors=continue"},
	{Opt_err_panic, "errors=panic"},
	{Opt_err_ro, "errors=remount-ro"},
	{Opt_nouid32, "nouid32"},
	{Opt_debug, "debug"},
	{Opt_removed, "oldalloc"},
	{Opt_removed, "orlov"},
	{Opt_user_xattr, "user_xattr"},
	{Opt_nouser_xattr, "nouser_xattr"},
	{Opt_acl, "acl"},
	{Opt_noacl, "noacl"},
	{Opt_noload, "norecovery"},
	{Opt_noload, "noload"},
	{Opt_removed, "nobh"},
	{Opt_removed, "bh"},
	{Opt_commit, "commit=%u"},
	{Opt_min_batch_time, "min_batch_time=%u"},
	{Opt_max_batch_time, "max_batch_time=%u"},
	{Opt_journal_dev, "journal_dev=%u"},
	{Opt_journal_path, "journal_path=%s"},
	{Opt_journal_checksum, "journal_checksum"},
	{Opt_journal_async_commit, "journal_async_commit"},
	{Opt_abort, "abort"},
	{Opt_data_journal, "data=journal"},
	{Opt_data_ordered, "data=ordered"},
	{Opt_data_writeback, "data=writeback"},
	{Opt_data_err_abort, "data_err=abort"},
	{Opt_data_err_ignore, "data_err=ignore"},
	{Opt_offusrjquota, "usrjquota="},
	{Opt_usrjquota, "usrjquota=%s"},
	{Opt_offgrpjquota, "grpjquota="},
	{Opt_grpjquota, "grpjquota=%s"},
	{Opt_jqfmt_vfsold, "jqfmt=vfsold"},
	{Opt_jqfmt_vfsv0, "jqfmt=vfsv0"},
	{Opt_jqfmt_vfsv1, "jqfmt=vfsv1"},
	{Opt_grpquota, "grpquota"},
	{Opt_noquota, "noquota"},
	{Opt_quota, "quota"},
	{Opt_usrquota, "usrquota"},
	{Opt_barrier, "barrier=%u"},
	{Opt_barrier, "barrier"},
	{Opt_nobarrier, "nobarrier"},
	{Opt_i_version, "i_version"},
	{Opt_stripe, "stripe=%u"},
	{Opt_delalloc, "delalloc"},
	{Opt_nodelalloc, "nodelalloc"},
	{Opt_removed, "mblk_io_submit"},
	{Opt_removed, "nomblk_io_submit"},
	{Opt_block_validity, "block_validity"},
	{Opt_noblock_validity, "noblock_validity"},
	{Opt_inode_readahead_blks, "inode_readahead_blks=%u"},
	{Opt_journal_ioprio, "journal_ioprio=%u"},
	{Opt_auto_da_alloc, "auto_da_alloc=%u"},
	{Opt_auto_da_alloc, "auto_da_alloc"},
	{Opt_noauto_da_alloc, "noauto_da_alloc"},
	{Opt_dioread_nolock, "dioread_nolock"},
	{Opt_dioread_lock, "dioread_lock"},
	{Opt_discard, "discard"},
	{Opt_nodiscard, "nodiscard"},
	{Opt_init_itable, "init_itable=%u"},
	{Opt_init_itable, "init_itable"},
	{Opt_noinit_itable, "noinit_itable"},
	{Opt_max_dir_size_kb, "max_dir_size_kb=%u"},
	{Opt_test_dummy_encryption, "test_dummy_encryption"},
	{Opt_removed, "check=none"},	/* mount option from ext2/3 */
	{Opt_removed, "nocheck"},	/* mount option from ext2/3 */
	{Opt_removed, "reservation"},	/* mount option from ext2/3 */
	{Opt_removed, "noreservation"}, /* mount option from ext2/3 */
	{Opt_removed, "journal=%u"},	/* mount option from ext2/3 */
	{Opt_err, NULL},
};

static ext4_fsblk_t get_sb_block(void **data)
{
	ext4_fsblk_t	sb_block;
	char		*options = (char *) *data;

	if (!options || strncmp(options, "sb=", 3) != 0)
		return 1;	/* Default location */

	options += 3;
	/* TODO: use simple_strtoll with >32bit ext4 */
	sb_block = simple_strtoul(options, &options, 0);
	if (*options && *options != ',') {
		printk(KERN_ERR "EXT4-fs: Invalid sb specification: %s\n",
		       (char *) *data);
		return 1;
	}
	if (*options == ',')
		options++;
	*data = (void *) options;

	return sb_block;
}

#define DEFAULT_JOURNAL_IOPRIO (IOPRIO_PRIO_VALUE(IOPRIO_CLASS_BE, 3))
static char deprecated_msg[] = "Mount option \"%s\" will be removed by %s\n"
	"Contact linux-ext4@vger.kernel.org if you think we should keep it.\n";

#ifdef CONFIG_QUOTA
static int set_qf_name(struct super_block *sb, int qtype, substring_t *args)
{
	struct ext4_sb_info *sbi = EXT4_SB(sb);
	char *qname;
	int ret = -1;

	if (sb_any_quota_loaded(sb) &&
		!sbi->s_qf_names[qtype]) {
		ext4_msg(sb, KERN_ERR,
			"Cannot change journaled "
			"quota options when quota turned on");
		return -1;
	}
	if (EXT4_HAS_RO_COMPAT_FEATURE(sb, EXT4_FEATURE_RO_COMPAT_QUOTA)) {
		ext4_msg(sb, KERN_ERR, "Cannot set journaled quota options "
			 "when QUOTA feature is enabled");
		return -1;
	}
	qname = match_strdup(args);
	if (!qname) {
		ext4_msg(sb, KERN_ERR,
			"Not enough memory for storing quotafile name");
		return -1;
	}
	if (sbi->s_qf_names[qtype]) {
		if (strcmp(sbi->s_qf_names[qtype], qname) == 0)
			ret = 1;
		else
			ext4_msg(sb, KERN_ERR,
				 "%s quota file already specified",
				 QTYPE2NAME(qtype));
		goto errout;
	}
	if (strchr(qname, '/')) {
		ext4_msg(sb, KERN_ERR,
			"quotafile must be on filesystem root");
		goto errout;
	}
	sbi->s_qf_names[qtype] = qname;
	set_opt(sb, QUOTA);
	return 1;
errout:
	kfree(qname);
	return ret;
}

static int clear_qf_name(struct super_block *sb, int qtype)
{

	struct ext4_sb_info *sbi = EXT4_SB(sb);

	if (sb_any_quota_loaded(sb) &&
		sbi->s_qf_names[qtype]) {
		ext4_msg(sb, KERN_ERR, "Cannot change journaled quota options"
			" when quota turned on");
		return -1;
	}
	kfree(sbi->s_qf_names[qtype]);
	sbi->s_qf_names[qtype] = NULL;
	return 1;
}
#endif

#define MOPT_SET	0x0001
#define MOPT_CLEAR	0x0002
#define MOPT_NOSUPPORT	0x0004
#define MOPT_EXPLICIT	0x0008
#define MOPT_CLEAR_ERR	0x0010
#define MOPT_GTE0	0x0020
#ifdef CONFIG_QUOTA
#define MOPT_Q		0
#define MOPT_QFMT	0x0040
#else
#define MOPT_Q		MOPT_NOSUPPORT
#define MOPT_QFMT	MOPT_NOSUPPORT
#endif
#define MOPT_DATAJ	0x0080
#define MOPT_NO_EXT2	0x0100
#define MOPT_NO_EXT3	0x0200
#define MOPT_EXT4_ONLY	(MOPT_NO_EXT2 | MOPT_NO_EXT3)
#define MOPT_STRING	0x0400

static const struct mount_opts {
	int	token;
	int	mount_opt;
	int	flags;
} ext4_mount_opts[] = {
	{Opt_minix_df, EXT4_MOUNT_MINIX_DF, MOPT_SET},
	{Opt_bsd_df, EXT4_MOUNT_MINIX_DF, MOPT_CLEAR},
	{Opt_grpid, EXT4_MOUNT_GRPID, MOPT_SET},
	{Opt_nogrpid, EXT4_MOUNT_GRPID, MOPT_CLEAR},
	{Opt_block_validity, EXT4_MOUNT_BLOCK_VALIDITY, MOPT_SET},
	{Opt_noblock_validity, EXT4_MOUNT_BLOCK_VALIDITY, MOPT_CLEAR},
	{Opt_dioread_nolock, EXT4_MOUNT_DIOREAD_NOLOCK,
	 MOPT_EXT4_ONLY | MOPT_SET},
	{Opt_dioread_lock, EXT4_MOUNT_DIOREAD_NOLOCK,
	 MOPT_EXT4_ONLY | MOPT_CLEAR},
	{Opt_discard, EXT4_MOUNT_DISCARD, MOPT_SET},
	{Opt_nodiscard, EXT4_MOUNT_DISCARD, MOPT_CLEAR},
	{Opt_delalloc, EXT4_MOUNT_DELALLOC,
	 MOPT_EXT4_ONLY | MOPT_SET | MOPT_EXPLICIT},
	{Opt_nodelalloc, EXT4_MOUNT_DELALLOC,
	 MOPT_EXT4_ONLY | MOPT_CLEAR},
	{Opt_journal_checksum, EXT4_MOUNT_JOURNAL_CHECKSUM,
	 MOPT_EXT4_ONLY | MOPT_SET},
	{Opt_journal_async_commit, (EXT4_MOUNT_JOURNAL_ASYNC_COMMIT |
				    EXT4_MOUNT_JOURNAL_CHECKSUM),
	 MOPT_EXT4_ONLY | MOPT_SET},
	{Opt_noload, EXT4_MOUNT_NOLOAD, MOPT_NO_EXT2 | MOPT_SET},
	{Opt_err_panic, EXT4_MOUNT_ERRORS_PANIC, MOPT_SET | MOPT_CLEAR_ERR},
	{Opt_err_ro, EXT4_MOUNT_ERRORS_RO, MOPT_SET | MOPT_CLEAR_ERR},
	{Opt_err_cont, EXT4_MOUNT_ERRORS_CONT, MOPT_SET | MOPT_CLEAR_ERR},
	{Opt_data_err_abort, EXT4_MOUNT_DATA_ERR_ABORT,
	 MOPT_NO_EXT2 | MOPT_SET},
	{Opt_data_err_ignore, EXT4_MOUNT_DATA_ERR_ABORT,
	 MOPT_NO_EXT2 | MOPT_CLEAR},
	{Opt_barrier, EXT4_MOUNT_BARRIER, MOPT_SET},
	{Opt_nobarrier, EXT4_MOUNT_BARRIER, MOPT_CLEAR},
	{Opt_noauto_da_alloc, EXT4_MOUNT_NO_AUTO_DA_ALLOC, MOPT_SET},
	{Opt_auto_da_alloc, EXT4_MOUNT_NO_AUTO_DA_ALLOC, MOPT_CLEAR},
	{Opt_noinit_itable, EXT4_MOUNT_INIT_INODE_TABLE, MOPT_CLEAR},
	{Opt_commit, 0, MOPT_GTE0},
	{Opt_max_batch_time, 0, MOPT_GTE0},
	{Opt_min_batch_time, 0, MOPT_GTE0},
	{Opt_inode_readahead_blks, 0, MOPT_GTE0},
	{Opt_init_itable, 0, MOPT_GTE0},
	{Opt_stripe, 0, MOPT_GTE0},
	{Opt_resuid, 0, MOPT_GTE0},
	{Opt_resgid, 0, MOPT_GTE0},
	{Opt_journal_dev, 0, MOPT_GTE0},
	{Opt_journal_path, 0, MOPT_STRING},
	{Opt_journal_ioprio, 0, MOPT_GTE0},
	{Opt_data_journal, EXT4_MOUNT_JOURNAL_DATA, MOPT_NO_EXT2 | MOPT_DATAJ},
	{Opt_data_ordered, EXT4_MOUNT_ORDERED_DATA, MOPT_NO_EXT2 | MOPT_DATAJ},
	{Opt_data_writeback, EXT4_MOUNT_WRITEBACK_DATA,
	 MOPT_NO_EXT2 | MOPT_DATAJ},
	{Opt_user_xattr, EXT4_MOUNT_XATTR_USER, MOPT_SET},
	{Opt_nouser_xattr, EXT4_MOUNT_XATTR_USER, MOPT_CLEAR},
#ifdef CONFIG_EXT4_FS_POSIX_ACL
	{Opt_acl, EXT4_MOUNT_POSIX_ACL, MOPT_SET},
	{Opt_noacl, EXT4_MOUNT_POSIX_ACL, MOPT_CLEAR},
#else
	{Opt_acl, 0, MOPT_NOSUPPORT},
	{Opt_noacl, 0, MOPT_NOSUPPORT},
#endif
	{Opt_nouid32, EXT4_MOUNT_NO_UID32, MOPT_SET},
	{Opt_debug, EXT4_MOUNT_DEBUG, MOPT_SET},
	{Opt_quota, EXT4_MOUNT_QUOTA | EXT4_MOUNT_USRQUOTA, MOPT_SET | MOPT_Q},
	{Opt_usrquota, EXT4_MOUNT_QUOTA | EXT4_MOUNT_USRQUOTA,
							MOPT_SET | MOPT_Q},
	{Opt_grpquota, EXT4_MOUNT_QUOTA | EXT4_MOUNT_GRPQUOTA,
							MOPT_SET | MOPT_Q},
	{Opt_noquota, (EXT4_MOUNT_QUOTA | EXT4_MOUNT_USRQUOTA |
		       EXT4_MOUNT_GRPQUOTA), MOPT_CLEAR | MOPT_Q},
	{Opt_usrjquota, 0, MOPT_Q},
	{Opt_grpjquota, 0, MOPT_Q},
	{Opt_offusrjquota, 0, MOPT_Q},
	{Opt_offgrpjquota, 0, MOPT_Q},
	{Opt_jqfmt_vfsold, QFMT_VFS_OLD, MOPT_QFMT},
	{Opt_jqfmt_vfsv0, QFMT_VFS_V0, MOPT_QFMT},
	{Opt_jqfmt_vfsv1, QFMT_VFS_V1, MOPT_QFMT},
	{Opt_max_dir_size_kb, 0, MOPT_GTE0},
	{Opt_test_dummy_encryption, 0, MOPT_GTE0},
	{Opt_err, 0, 0}
};

static int handle_mount_opt(struct super_block *sb, char *opt, int token,
			    substring_t *args, unsigned long *journal_devnum,
			    unsigned int *journal_ioprio, int is_remount)
{
	struct ext4_sb_info *sbi = EXT4_SB(sb);
	const struct mount_opts *m;
	kuid_t uid;
	kgid_t gid;
	int arg = 0;

#ifdef CONFIG_QUOTA
	if (token == Opt_usrjquota)
		return set_qf_name(sb, USRQUOTA, &args[0]);
	else if (token == Opt_grpjquota)
		return set_qf_name(sb, GRPQUOTA, &args[0]);
	else if (token == Opt_offusrjquota)
		return clear_qf_name(sb, USRQUOTA);
	else if (token == Opt_offgrpjquota)
		return clear_qf_name(sb, GRPQUOTA);
#endif
	switch (token) {
	case Opt_noacl:
	case Opt_nouser_xattr:
		ext4_msg(sb, KERN_WARNING, deprecated_msg, opt, "3.5");
		break;
	case Opt_sb:
		return 1;	/* handled by get_sb_block() */
	case Opt_removed:
		ext4_msg(sb, KERN_WARNING, "Ignoring removed %s option", opt);
		return 1;
	case Opt_abort:
		sbi->s_mount_flags |= EXT4_MF_FS_ABORTED;
		return 1;
	case Opt_i_version:
		sb->s_flags |= MS_I_VERSION;
		return 1;
	}

	for (m = ext4_mount_opts; m->token != Opt_err; m++)
		if (token == m->token)
			break;

	if (m->token == Opt_err) {
		ext4_msg(sb, KERN_ERR, "Unrecognized mount option \"%s\" "
			 "or missing value", opt);
		return -1;
	}

	if ((m->flags & MOPT_NO_EXT2) && IS_EXT2_SB(sb)) {
		ext4_msg(sb, KERN_ERR,
			 "Mount option \"%s\" incompatible with ext2", opt);
		return -1;
	}
	if ((m->flags & MOPT_NO_EXT3) && IS_EXT3_SB(sb)) {
		ext4_msg(sb, KERN_ERR,
			 "Mount option \"%s\" incompatible with ext3", opt);
		return -1;
	}

	if (args->from && !(m->flags & MOPT_STRING) && match_int(args, &arg))
		return -1;
	if (args->from && (m->flags & MOPT_GTE0) && (arg < 0))
		return -1;
	if (m->flags & MOPT_EXPLICIT)
		set_opt2(sb, EXPLICIT_DELALLOC);
	if (m->flags & MOPT_CLEAR_ERR)
		clear_opt(sb, ERRORS_MASK);
	if (token == Opt_noquota && sb_any_quota_loaded(sb)) {
		ext4_msg(sb, KERN_ERR, "Cannot change quota "
			 "options when quota turned on");
		return -1;
	}

	if (m->flags & MOPT_NOSUPPORT) {
		ext4_msg(sb, KERN_ERR, "%s option not supported", opt);
	} else if (token == Opt_commit) {
		if (arg == 0)
			arg = JBD2_DEFAULT_MAX_COMMIT_AGE;
		sbi->s_commit_interval = HZ * arg;
	} else if (token == Opt_max_batch_time) {
		sbi->s_max_batch_time = arg;
	} else if (token == Opt_min_batch_time) {
		sbi->s_min_batch_time = arg;
	} else if (token == Opt_inode_readahead_blks) {
		if (arg && (arg > (1 << 30) || !is_power_of_2(arg))) {
			ext4_msg(sb, KERN_ERR,
				 "EXT4-fs: inode_readahead_blks must be "
				 "0 or a power of 2 smaller than 2^31");
			return -1;
		}
		sbi->s_inode_readahead_blks = arg;
	} else if (token == Opt_init_itable) {
		set_opt(sb, INIT_INODE_TABLE);
		if (!args->from)
			arg = EXT4_DEF_LI_WAIT_MULT;
		sbi->s_li_wait_mult = arg;
	} else if (token == Opt_max_dir_size_kb) {
		sbi->s_max_dir_size_kb = arg;
	} else if (token == Opt_stripe) {
		sbi->s_stripe = arg;
	} else if (token == Opt_resuid) {
		uid = make_kuid(current_user_ns(), arg);
		if (!uid_valid(uid)) {
			ext4_msg(sb, KERN_ERR, "Invalid uid value %d", arg);
			return -1;
		}
		sbi->s_resuid = uid;
	} else if (token == Opt_resgid) {
		gid = make_kgid(current_user_ns(), arg);
		if (!gid_valid(gid)) {
			ext4_msg(sb, KERN_ERR, "Invalid gid value %d", arg);
			return -1;
		}
		sbi->s_resgid = gid;
	} else if (token == Opt_journal_dev) {
		if (is_remount) {
			ext4_msg(sb, KERN_ERR,
				 "Cannot specify journal on remount");
			return -1;
		}
		*journal_devnum = arg;
	} else if (token == Opt_journal_path) {
		char *journal_path;
		struct inode *journal_inode;
		struct path path;
		int error;

		if (is_remount) {
			ext4_msg(sb, KERN_ERR,
				 "Cannot specify journal on remount");
			return -1;
		}
		journal_path = match_strdup(&args[0]);
		if (!journal_path) {
			ext4_msg(sb, KERN_ERR, "error: could not dup "
				"journal device string");
			return -1;
		}

		error = kern_path(journal_path, LOOKUP_FOLLOW, &path);
		if (error) {
			ext4_msg(sb, KERN_ERR, "error: could not find "
				"journal device path: error %d", error);
			kfree(journal_path);
			return -1;
		}

		journal_inode = path.dentry->d_inode;
		if (!S_ISBLK(journal_inode->i_mode)) {
			ext4_msg(sb, KERN_ERR, "error: journal path %s "
				"is not a block device", journal_path);
			path_put(&path);
			kfree(journal_path);
			return -1;
		}

		*journal_devnum = new_encode_dev(journal_inode->i_rdev);
		path_put(&path);
		kfree(journal_path);
	} else if (token == Opt_journal_ioprio) {
		if (arg > 7) {
			ext4_msg(sb, KERN_ERR, "Invalid journal IO priority"
				 " (must be 0-7)");
			return -1;
		}
		*journal_ioprio =
			IOPRIO_PRIO_VALUE(IOPRIO_CLASS_BE, arg);
	} else if (token == Opt_test_dummy_encryption) {
#ifdef CONFIG_EXT4_FS_ENCRYPTION
		sbi->s_mount_flags |= EXT4_MF_TEST_DUMMY_ENCRYPTION;
		ext4_msg(sb, KERN_WARNING,
			 "Test dummy encryption mode enabled");
#else
		ext4_msg(sb, KERN_WARNING,
			 "Test dummy encryption mount option ignored");
#endif
	} else if (m->flags & MOPT_DATAJ) {
		if (is_remount) {
			if (!sbi->s_journal)
				ext4_msg(sb, KERN_WARNING, "Remounting file system with no journal so ignoring journalled data option");
			else if (test_opt(sb, DATA_FLAGS) != m->mount_opt) {
				ext4_msg(sb, KERN_ERR,
					 "Cannot change data mode on remount");
				return -1;
			}
		} else {
			clear_opt(sb, DATA_FLAGS);
			sbi->s_mount_opt |= m->mount_opt;
		}
#ifdef CONFIG_QUOTA
	} else if (m->flags & MOPT_QFMT) {
		if (sb_any_quota_loaded(sb) &&
		    sbi->s_jquota_fmt != m->mount_opt) {
			ext4_msg(sb, KERN_ERR, "Cannot change journaled "
				 "quota options when quota turned on");
			return -1;
		}
		if (EXT4_HAS_RO_COMPAT_FEATURE(sb,
					       EXT4_FEATURE_RO_COMPAT_QUOTA)) {
			ext4_msg(sb, KERN_ERR,
				 "Cannot set journaled quota options "
				 "when QUOTA feature is enabled");
			return -1;
		}
		sbi->s_jquota_fmt = m->mount_opt;
#endif
	} else {
		if (!args->from)
			arg = 1;
		if (m->flags & MOPT_CLEAR)
			arg = !arg;
		else if (unlikely(!(m->flags & MOPT_SET))) {
			ext4_msg(sb, KERN_WARNING,
				 "buggy handling of option %s", opt);
			WARN_ON(1);
			return -1;
		}
		if (arg != 0)
			sbi->s_mount_opt |= m->mount_opt;
		else
			sbi->s_mount_opt &= ~m->mount_opt;
	}
	return 1;
}

static int parse_options(char *options, struct super_block *sb,
			 unsigned long *journal_devnum,
			 unsigned int *journal_ioprio,
			 int is_remount)
{
	struct ext4_sb_info *sbi = EXT4_SB(sb);
	char *p;
	substring_t args[MAX_OPT_ARGS];
	int token;

	if (!options)
		return 1;

	while ((p = strsep(&options, ",")) != NULL) {
		if (!*p)
			continue;
		/*
		 * Initialize args struct so we know whether arg was
		 * found; some options take optional arguments.
		 */
		args[0].to = args[0].from = NULL;
		token = match_token(p, tokens, args);
		if (handle_mount_opt(sb, p, token, args, journal_devnum,
				     journal_ioprio, is_remount) < 0)
			return 0;
	}
#ifdef CONFIG_QUOTA
	if (EXT4_HAS_RO_COMPAT_FEATURE(sb, EXT4_FEATURE_RO_COMPAT_QUOTA) &&
	    (test_opt(sb, USRQUOTA) || test_opt(sb, GRPQUOTA))) {
		ext4_msg(sb, KERN_ERR, "Cannot set quota options when QUOTA "
			 "feature is enabled");
		return 0;
	}
	if (sbi->s_qf_names[USRQUOTA] || sbi->s_qf_names[GRPQUOTA]) {
		if (test_opt(sb, USRQUOTA) && sbi->s_qf_names[USRQUOTA])
			clear_opt(sb, USRQUOTA);

		if (test_opt(sb, GRPQUOTA) && sbi->s_qf_names[GRPQUOTA])
			clear_opt(sb, GRPQUOTA);

		if (test_opt(sb, GRPQUOTA) || test_opt(sb, USRQUOTA)) {
			ext4_msg(sb, KERN_ERR, "old and new quota "
					"format mixing");
			return 0;
		}

		if (!sbi->s_jquota_fmt) {
			ext4_msg(sb, KERN_ERR, "journaled quota format "
					"not specified");
			return 0;
		}
	}
#endif
	if (test_opt(sb, DIOREAD_NOLOCK)) {
		int blocksize =
			BLOCK_SIZE << le32_to_cpu(sbi->s_es->s_log_block_size);

		if (blocksize < PAGE_CACHE_SIZE) {
			ext4_msg(sb, KERN_ERR, "can't mount with "
				 "dioread_nolock if block size != PAGE_SIZE");
			return 0;
		}
	}
	return 1;
}

static inline void ext4_show_quota_options(struct seq_file *seq,
					   struct super_block *sb)
{
#if defined(CONFIG_QUOTA)
	struct ext4_sb_info *sbi = EXT4_SB(sb);

	if (sbi->s_jquota_fmt) {
		char *fmtname = "";

		switch (sbi->s_jquota_fmt) {
		case QFMT_VFS_OLD:
			fmtname = "vfsold";
			break;
		case QFMT_VFS_V0:
			fmtname = "vfsv0";
			break;
		case QFMT_VFS_V1:
			fmtname = "vfsv1";
			break;
		}
		seq_printf(seq, ",jqfmt=%s", fmtname);
	}

	if (sbi->s_qf_names[USRQUOTA])
		seq_printf(seq, ",usrjquota=%s", sbi->s_qf_names[USRQUOTA]);

	if (sbi->s_qf_names[GRPQUOTA])
		seq_printf(seq, ",grpjquota=%s", sbi->s_qf_names[GRPQUOTA]);
#endif
}

static const char *token2str(int token)
{
	const struct match_token *t;

	for (t = tokens; t->token != Opt_err; t++)
		if (t->token == token && !strchr(t->pattern, '='))
			break;
	return t->pattern;
}

/*
 * Show an option if
 *  - it's set to a non-default value OR
 *  - if the per-sb default is different from the global default
 */
static int _ext4_show_options(struct seq_file *seq, struct super_block *sb,
			      int nodefs)
{
	struct ext4_sb_info *sbi = EXT4_SB(sb);
	struct ext4_super_block *es = sbi->s_es;
	int def_errors, def_mount_opt = nodefs ? 0 : sbi->s_def_mount_opt;
	const struct mount_opts *m;
	char sep = nodefs ? '\n' : ',';

#define SEQ_OPTS_PUTS(str) seq_printf(seq, "%c" str, sep)
#define SEQ_OPTS_PRINT(str, arg) seq_printf(seq, "%c" str, sep, arg)

	if (sbi->s_sb_block != 1)
		SEQ_OPTS_PRINT("sb=%llu", sbi->s_sb_block);

	for (m = ext4_mount_opts; m->token != Opt_err; m++) {
		int want_set = m->flags & MOPT_SET;
		if (((m->flags & (MOPT_SET|MOPT_CLEAR)) == 0) ||
		    (m->flags & MOPT_CLEAR_ERR))
			continue;
		if (!(m->mount_opt & (sbi->s_mount_opt ^ def_mount_opt)))
			continue; /* skip if same as the default */
		if ((want_set &&
		     (sbi->s_mount_opt & m->mount_opt) != m->mount_opt) ||
		    (!want_set && (sbi->s_mount_opt & m->mount_opt)))
			continue; /* select Opt_noFoo vs Opt_Foo */
		SEQ_OPTS_PRINT("%s", token2str(m->token));
	}

	if (nodefs || !uid_eq(sbi->s_resuid, make_kuid(&init_user_ns, EXT4_DEF_RESUID)) ||
	    le16_to_cpu(es->s_def_resuid) != EXT4_DEF_RESUID)
		SEQ_OPTS_PRINT("resuid=%u",
				from_kuid_munged(&init_user_ns, sbi->s_resuid));
	if (nodefs || !gid_eq(sbi->s_resgid, make_kgid(&init_user_ns, EXT4_DEF_RESGID)) ||
	    le16_to_cpu(es->s_def_resgid) != EXT4_DEF_RESGID)
		SEQ_OPTS_PRINT("resgid=%u",
				from_kgid_munged(&init_user_ns, sbi->s_resgid));
	def_errors = nodefs ? -1 : le16_to_cpu(es->s_errors);
	if (test_opt(sb, ERRORS_RO) && def_errors != EXT4_ERRORS_RO)
		SEQ_OPTS_PUTS("errors=remount-ro");
	if (test_opt(sb, ERRORS_CONT) && def_errors != EXT4_ERRORS_CONTINUE)
		SEQ_OPTS_PUTS("errors=continue");
	if (test_opt(sb, ERRORS_PANIC) && def_errors != EXT4_ERRORS_PANIC)
		SEQ_OPTS_PUTS("errors=panic");
	if (nodefs || sbi->s_commit_interval != JBD2_DEFAULT_MAX_COMMIT_AGE*HZ)
		SEQ_OPTS_PRINT("commit=%lu", sbi->s_commit_interval / HZ);
	if (nodefs || sbi->s_min_batch_time != EXT4_DEF_MIN_BATCH_TIME)
		SEQ_OPTS_PRINT("min_batch_time=%u", sbi->s_min_batch_time);
	if (nodefs || sbi->s_max_batch_time != EXT4_DEF_MAX_BATCH_TIME)
		SEQ_OPTS_PRINT("max_batch_time=%u", sbi->s_max_batch_time);
	if (sb->s_flags & MS_I_VERSION)
		SEQ_OPTS_PUTS("i_version");
	if (nodefs || sbi->s_stripe)
		SEQ_OPTS_PRINT("stripe=%lu", sbi->s_stripe);
	if (EXT4_MOUNT_DATA_FLAGS & (sbi->s_mount_opt ^ def_mount_opt)) {
		if (test_opt(sb, DATA_FLAGS) == EXT4_MOUNT_JOURNAL_DATA)
			SEQ_OPTS_PUTS("data=journal");
		else if (test_opt(sb, DATA_FLAGS) == EXT4_MOUNT_ORDERED_DATA)
			SEQ_OPTS_PUTS("data=ordered");
		else if (test_opt(sb, DATA_FLAGS) == EXT4_MOUNT_WRITEBACK_DATA)
			SEQ_OPTS_PUTS("data=writeback");
	}
	if (nodefs ||
	    sbi->s_inode_readahead_blks != EXT4_DEF_INODE_READAHEAD_BLKS)
		SEQ_OPTS_PRINT("inode_readahead_blks=%u",
			       sbi->s_inode_readahead_blks);

	if (nodefs || (test_opt(sb, INIT_INODE_TABLE) &&
		       (sbi->s_li_wait_mult != EXT4_DEF_LI_WAIT_MULT)))
		SEQ_OPTS_PRINT("init_itable=%u", sbi->s_li_wait_mult);
	if (nodefs || sbi->s_max_dir_size_kb)
		SEQ_OPTS_PRINT("max_dir_size_kb=%u", sbi->s_max_dir_size_kb);

	ext4_show_quota_options(seq, sb);
	return 0;
}

static int ext4_show_options(struct seq_file *seq, struct dentry *root)
{
	return _ext4_show_options(seq, root->d_sb, 0);
}

static int options_seq_show(struct seq_file *seq, void *offset)
{
	struct super_block *sb = seq->private;
	int rc;

	seq_puts(seq, (sb->s_flags & MS_RDONLY) ? "ro" : "rw");
	rc = _ext4_show_options(seq, sb, 1);
	seq_puts(seq, "\n");
	return rc;
}

static int options_open_fs(struct inode *inode, struct file *file)
{
	return single_open(file, options_seq_show, PDE_DATA(inode));
}

static const struct file_operations ext4_seq_options_fops = {
	.owner = THIS_MODULE,
	.open = options_open_fs,
	.read = seq_read,
	.llseek = seq_lseek,
	.release = single_release,
};

static int ext4_setup_super(struct super_block *sb, struct ext4_super_block *es,
			    int read_only)
{
	struct ext4_sb_info *sbi = EXT4_SB(sb);
	int res = 0;

	if (le32_to_cpu(es->s_rev_level) > EXT4_MAX_SUPP_REV) {
		ext4_msg(sb, KERN_ERR, "revision level too high, "
			 "forcing read-only mode");
		res = MS_RDONLY;
	}
	if (read_only)
		goto done;
	if (!(sbi->s_mount_state & EXT4_VALID_FS))
		ext4_msg(sb, KERN_WARNING, "warning: mounting unchecked fs, "
			 "running e2fsck is recommended");
	else if (sbi->s_mount_state & EXT4_ERROR_FS)
		ext4_msg(sb, KERN_WARNING,
			 "warning: mounting fs with errors, "
			 "running e2fsck is recommended");
	else if ((__s16) le16_to_cpu(es->s_max_mnt_count) > 0 &&
		 le16_to_cpu(es->s_mnt_count) >=
		 (unsigned short) (__s16) le16_to_cpu(es->s_max_mnt_count))
		ext4_msg(sb, KERN_WARNING,
			 "warning: maximal mount count reached, "
			 "running e2fsck is recommended");
	else if (le32_to_cpu(es->s_checkinterval) &&
		(le32_to_cpu(es->s_lastcheck) +
			le32_to_cpu(es->s_checkinterval) <= get_seconds()))
		ext4_msg(sb, KERN_WARNING,
			 "warning: checktime reached, "
			 "running e2fsck is recommended");
	if (!sbi->s_journal)
		es->s_state &= cpu_to_le16(~EXT4_VALID_FS);
	if (!(__s16) le16_to_cpu(es->s_max_mnt_count))
		es->s_max_mnt_count = cpu_to_le16(EXT4_DFL_MAX_MNT_COUNT);
	le16_add_cpu(&es->s_mnt_count, 1);
	es->s_mtime = cpu_to_le32(get_seconds());
	ext4_update_dynamic_rev(sb);
	if (sbi->s_journal)
		EXT4_SET_INCOMPAT_FEATURE(sb, EXT4_FEATURE_INCOMPAT_RECOVER);

	ext4_commit_super(sb, 1);
done:
	if (test_opt(sb, DEBUG))
		printk(KERN_INFO "[EXT4 FS bs=%lu, gc=%u, "
				"bpg=%lu, ipg=%lu, mo=%04x, mo2=%04x]\n",
			sb->s_blocksize,
			sbi->s_groups_count,
			EXT4_BLOCKS_PER_GROUP(sb),
			EXT4_INODES_PER_GROUP(sb),
			sbi->s_mount_opt, sbi->s_mount_opt2);

	cleancache_init_fs(sb);
	return res;
}

int ext4_alloc_flex_bg_array(struct super_block *sb, ext4_group_t ngroup)
{
	struct ext4_sb_info *sbi = EXT4_SB(sb);
	struct flex_groups *new_groups;
	int size;

	if (!sbi->s_log_groups_per_flex)
		return 0;

	size = ext4_flex_group(sbi, ngroup - 1) + 1;
	if (size <= sbi->s_flex_groups_allocated)
		return 0;

	size = roundup_pow_of_two(size * sizeof(struct flex_groups));
	new_groups = ext4_kvzalloc(size, GFP_KERNEL);
	if (!new_groups) {
		ext4_msg(sb, KERN_ERR, "not enough memory for %d flex groups",
			 size / (int) sizeof(struct flex_groups));
		return -ENOMEM;
	}

	if (sbi->s_flex_groups) {
		memcpy(new_groups, sbi->s_flex_groups,
		       (sbi->s_flex_groups_allocated *
			sizeof(struct flex_groups)));
		ext4_kvfree(sbi->s_flex_groups);
	}
	sbi->s_flex_groups = new_groups;
	sbi->s_flex_groups_allocated = size / sizeof(struct flex_groups);
	return 0;
}

static int ext4_fill_flex_info(struct super_block *sb)
{
	struct ext4_sb_info *sbi = EXT4_SB(sb);
	struct ext4_group_desc *gdp = NULL;
	ext4_group_t flex_group;
	int i, err;

	sbi->s_log_groups_per_flex = sbi->s_es->s_log_groups_per_flex;
	if (sbi->s_log_groups_per_flex < 1 || sbi->s_log_groups_per_flex > 31) {
		sbi->s_log_groups_per_flex = 0;
		return 1;
	}

	err = ext4_alloc_flex_bg_array(sb, sbi->s_groups_count);
	if (err)
		goto failed;

	for (i = 0; i < sbi->s_groups_count; i++) {
		gdp = ext4_get_group_desc(sb, i, NULL);

		flex_group = ext4_flex_group(sbi, i);
		atomic_add(ext4_free_inodes_count(sb, gdp),
			   &sbi->s_flex_groups[flex_group].free_inodes);
		atomic64_add(ext4_free_group_clusters(sb, gdp),
			     &sbi->s_flex_groups[flex_group].free_clusters);
		atomic_add(ext4_used_dirs_count(sb, gdp),
			   &sbi->s_flex_groups[flex_group].used_dirs);
	}

	return 1;
failed:
	return 0;
}

static __le16 ext4_group_desc_csum(struct ext4_sb_info *sbi, __u32 block_group,
				   struct ext4_group_desc *gdp)
{
	int offset = offsetof(struct ext4_group_desc, bg_checksum);
	__u16 crc = 0;
	__le32 le_group = cpu_to_le32(block_group);

	if (ext4_has_metadata_csum(sbi->s_sb)) {
		/* Use new metadata_csum algorithm */
		__u32 csum32;
		__u16 dummy_csum = 0;

		csum32 = ext4_chksum(sbi, sbi->s_csum_seed, (__u8 *)&le_group,
				     sizeof(le_group));
		csum32 = ext4_chksum(sbi, csum32, (__u8 *)gdp, offset);
		csum32 = ext4_chksum(sbi, csum32, (__u8 *)&dummy_csum,
				     sizeof(dummy_csum));
		offset += sizeof(dummy_csum);
		if (offset < sbi->s_desc_size)
			csum32 = ext4_chksum(sbi, csum32, (__u8 *)gdp + offset,
					     sbi->s_desc_size - offset);

		crc = csum32 & 0xFFFF;
		goto out;
	}

	/* old crc16 code */
	if (!(sbi->s_es->s_feature_ro_compat &
	      cpu_to_le32(EXT4_FEATURE_RO_COMPAT_GDT_CSUM)))
		return 0;

	crc = crc16(~0, sbi->s_es->s_uuid, sizeof(sbi->s_es->s_uuid));
	crc = crc16(crc, (__u8 *)&le_group, sizeof(le_group));
	crc = crc16(crc, (__u8 *)gdp, offset);
	offset += sizeof(gdp->bg_checksum); /* skip checksum */
	/* for checksum of struct ext4_group_desc do the rest...*/
	if ((sbi->s_es->s_feature_incompat &
	     cpu_to_le32(EXT4_FEATURE_INCOMPAT_64BIT)) &&
	    offset < le16_to_cpu(sbi->s_es->s_desc_size))
		crc = crc16(crc, (__u8 *)gdp + offset,
			    le16_to_cpu(sbi->s_es->s_desc_size) -
				offset);

out:
	return cpu_to_le16(crc);
}

int ext4_group_desc_csum_verify(struct super_block *sb, __u32 block_group,
				struct ext4_group_desc *gdp)
{
	if (ext4_has_group_desc_csum(sb) &&
	    (gdp->bg_checksum != ext4_group_desc_csum(EXT4_SB(sb),
						      block_group, gdp)))
		return 0;

	return 1;
}

void ext4_group_desc_csum_set(struct super_block *sb, __u32 block_group,
			      struct ext4_group_desc *gdp)
{
	if (!ext4_has_group_desc_csum(sb))
		return;
	gdp->bg_checksum = ext4_group_desc_csum(EXT4_SB(sb), block_group, gdp);
}

/* Called at mount-time, super-block is locked */
static int ext4_check_descriptors(struct super_block *sb,
				  ext4_fsblk_t sb_block,
				  ext4_group_t *first_not_zeroed)
{
	struct ext4_sb_info *sbi = EXT4_SB(sb);
	ext4_fsblk_t first_block = le32_to_cpu(sbi->s_es->s_first_data_block);
	ext4_fsblk_t last_block;
	ext4_fsblk_t block_bitmap;
	ext4_fsblk_t inode_bitmap;
	ext4_fsblk_t inode_table;
	int flexbg_flag = 0;
	ext4_group_t i, grp = sbi->s_groups_count;

	if (EXT4_HAS_INCOMPAT_FEATURE(sb, EXT4_FEATURE_INCOMPAT_FLEX_BG))
		flexbg_flag = 1;

	ext4_debug("Checking group descriptors");

	for (i = 0; i < sbi->s_groups_count; i++) {
		struct ext4_group_desc *gdp = ext4_get_group_desc(sb, i, NULL);

		if (i == sbi->s_groups_count - 1 || flexbg_flag)
			last_block = ext4_blocks_count(sbi->s_es) - 1;
		else
			last_block = first_block +
				(EXT4_BLOCKS_PER_GROUP(sb) - 1);

		if ((grp == sbi->s_groups_count) &&
		   !(gdp->bg_flags & cpu_to_le16(EXT4_BG_INODE_ZEROED)))
			grp = i;

		block_bitmap = ext4_block_bitmap(sb, gdp);
		if (block_bitmap == sb_block) {
			ext4_msg(sb, KERN_ERR, "ext4_check_descriptors: "
				 "Block bitmap for group %u overlaps "
				 "superblock", i);
		}
		if (block_bitmap < first_block || block_bitmap > last_block) {
			ext4_msg(sb, KERN_ERR, "ext4_check_descriptors: "
			       "Block bitmap for group %u not in group "
			       "(block %llu)!", i, block_bitmap);
			return 0;
		}
		inode_bitmap = ext4_inode_bitmap(sb, gdp);
		if (inode_bitmap == sb_block) {
			ext4_msg(sb, KERN_ERR, "ext4_check_descriptors: "
				 "Inode bitmap for group %u overlaps "
				 "superblock", i);
		}
		if (inode_bitmap < first_block || inode_bitmap > last_block) {
			ext4_msg(sb, KERN_ERR, "ext4_check_descriptors: "
			       "Inode bitmap for group %u not in group "
			       "(block %llu)!", i, inode_bitmap);
			return 0;
		}
		inode_table = ext4_inode_table(sb, gdp);
		if (inode_table == sb_block) {
			ext4_msg(sb, KERN_ERR, "ext4_check_descriptors: "
				 "Inode table for group %u overlaps "
				 "superblock", i);
		}
		if (inode_table < first_block ||
		    inode_table + sbi->s_itb_per_group - 1 > last_block) {
			ext4_msg(sb, KERN_ERR, "ext4_check_descriptors: "
			       "Inode table for group %u not in group "
			       "(block %llu)!", i, inode_table);
			return 0;
		}
		ext4_lock_group(sb, i);
		if (!ext4_group_desc_csum_verify(sb, i, gdp)) {
			ext4_msg(sb, KERN_ERR, "ext4_check_descriptors: "
				 "Checksum for group %u failed (%u!=%u)",
				 i, le16_to_cpu(ext4_group_desc_csum(sbi, i,
				     gdp)), le16_to_cpu(gdp->bg_checksum));
			if (!(sb->s_flags & MS_RDONLY)) {
				ext4_unlock_group(sb, i);
				return 0;
			}
		}
		ext4_unlock_group(sb, i);
		if (!flexbg_flag)
			first_block += EXT4_BLOCKS_PER_GROUP(sb);
	}
	if (NULL != first_not_zeroed)
		*first_not_zeroed = grp;
	return 1;
}

/* ext4_orphan_cleanup() walks a singly-linked list of inodes (starting at
 * the superblock) which were deleted from all directories, but held open by
 * a process at the time of a crash.  We walk the list and try to delete these
 * inodes at recovery time (only with a read-write filesystem).
 *
 * In order to keep the orphan inode chain consistent during traversal (in
 * case of crash during recovery), we link each inode into the superblock
 * orphan list_head and handle it the same way as an inode deletion during
 * normal operation (which journals the operations for us).
 *
 * We only do an iget() and an iput() on each inode, which is very safe if we
 * accidentally point at an in-use or already deleted inode.  The worst that
 * can happen in this case is that we get a "bit already cleared" message from
 * ext4_free_inode().  The only reason we would point at a wrong inode is if
 * e2fsck was run on this filesystem, and it must have already done the orphan
 * inode cleanup for us, so we can safely abort without any further action.
 */
static void ext4_orphan_cleanup(struct super_block *sb,
				struct ext4_super_block *es)
{
	unsigned int s_flags = sb->s_flags;
	int nr_orphans = 0, nr_truncates = 0;
#ifdef CONFIG_QUOTA
	int i;
#endif
	if (!es->s_last_orphan) {
		jbd_debug(4, "no orphan inodes to clean up\n");
		return;
	}

	if (bdev_read_only(sb->s_bdev)) {
		ext4_msg(sb, KERN_ERR, "write access "
			"unavailable, skipping orphan cleanup");
		return;
	}

	/* Check if feature set would not allow a r/w mount */
	if (!ext4_feature_set_ok(sb, 0)) {
		ext4_msg(sb, KERN_INFO, "Skipping orphan cleanup due to "
			 "unknown ROCOMPAT features");
		return;
	}

	if (EXT4_SB(sb)->s_mount_state & EXT4_ERROR_FS) {
		/* don't clear list on RO mount w/ errors */
		if (es->s_last_orphan && !(s_flags & MS_RDONLY)) {
			ext4_msg(sb, KERN_INFO, "Errors on filesystem, "
				  "clearing orphan list.\n");
			es->s_last_orphan = 0;
		}
		jbd_debug(1, "Skipping orphan recovery on fs with errors.\n");
		return;
	}

	if (s_flags & MS_RDONLY) {
		ext4_msg(sb, KERN_INFO, "orphan cleanup on readonly fs");
		sb->s_flags &= ~MS_RDONLY;
	}
#ifdef CONFIG_QUOTA
	/* Needed for iput() to work correctly and not trash data */
	sb->s_flags |= MS_ACTIVE;
	/* Turn on quotas so that they are updated correctly */
	for (i = 0; i < EXT4_MAXQUOTAS; i++) {
		if (EXT4_SB(sb)->s_qf_names[i]) {
			int ret = ext4_quota_on_mount(sb, i);
			if (ret < 0)
				ext4_msg(sb, KERN_ERR,
					"Cannot turn on journaled "
					"quota: error %d", ret);
		}
	}
#endif

	while (es->s_last_orphan) {
		struct inode *inode;

		/*
		 * We may have encountered an error during cleanup; if
		 * so, skip the rest.
		 */
		if (EXT4_SB(sb)->s_mount_state & EXT4_ERROR_FS) {
			jbd_debug(1, "Skipping orphan recovery on fs with errors.\n");
			es->s_last_orphan = 0;
			break;
		}

		inode = ext4_orphan_get(sb, le32_to_cpu(es->s_last_orphan));
		if (IS_ERR(inode)) {
			es->s_last_orphan = 0;
			break;
		}

		list_add(&EXT4_I(inode)->i_orphan, &EXT4_SB(sb)->s_orphan);
		dquot_initialize(inode);
		if (inode->i_nlink) {
			if (test_opt(sb, DEBUG))
				ext4_msg(sb, KERN_DEBUG,
					"%s: truncating inode %lu to %lld bytes",
					__func__, inode->i_ino, inode->i_size);
			jbd_debug(2, "truncating inode %lu to %lld bytes\n",
				  inode->i_ino, inode->i_size);
			mutex_lock(&inode->i_mutex);
			truncate_inode_pages(inode->i_mapping, inode->i_size);
			ext4_truncate(inode);
			mutex_unlock(&inode->i_mutex);
			nr_truncates++;
		} else {
			if (test_opt(sb, DEBUG))
				ext4_msg(sb, KERN_DEBUG,
					"%s: deleting unreferenced inode %lu",
					__func__, inode->i_ino);
			jbd_debug(2, "deleting unreferenced inode %lu\n",
				  inode->i_ino);
			nr_orphans++;
		}
		iput(inode);  /* The delete magic happens here! */
	}

#define PLURAL(x) (x), ((x) == 1) ? "" : "s"

	if (nr_orphans)
		ext4_msg(sb, KERN_INFO, "%d orphan inode%s deleted",
		       PLURAL(nr_orphans));
	if (nr_truncates)
		ext4_msg(sb, KERN_INFO, "%d truncate%s cleaned up",
		       PLURAL(nr_truncates));
#ifdef CONFIG_QUOTA
	/* Turn quotas off */
	for (i = 0; i < EXT4_MAXQUOTAS; i++) {
		if (sb_dqopt(sb)->files[i])
			dquot_quota_off(sb, i);
	}
#endif
	sb->s_flags = s_flags; /* Restore MS_RDONLY status */
}

/*
 * Maximal extent format file size.
 * Resulting logical blkno at s_maxbytes must fit in our on-disk
 * extent format containers, within a sector_t, and within i_blocks
 * in the vfs.  ext4 inode has 48 bits of i_block in fsblock units,
 * so that won't be a limiting factor.
 *
 * However there is other limiting factor. We do store extents in the form
 * of starting block and length, hence the resulting length of the extent
 * covering maximum file size must fit into on-disk format containers as
 * well. Given that length is always by 1 unit bigger than max unit (because
 * we count 0 as well) we have to lower the s_maxbytes by one fs block.
 *
 * Note, this does *not* consider any metadata overhead for vfs i_blocks.
 */
static loff_t ext4_max_size(int blkbits, int has_huge_files)
{
	loff_t res;
	loff_t upper_limit = MAX_LFS_FILESIZE;

	/* small i_blocks in vfs inode? */
	if (!has_huge_files || sizeof(blkcnt_t) < sizeof(u64)) {
		/*
		 * CONFIG_LBDAF is not enabled implies the inode
		 * i_block represent total blocks in 512 bytes
		 * 32 == size of vfs inode i_blocks * 8
		 */
		upper_limit = (1LL << 32) - 1;

		/* total blocks in file system block size */
		upper_limit >>= (blkbits - 9);
		upper_limit <<= blkbits;
	}

	/*
	 * 32-bit extent-start container, ee_block. We lower the maxbytes
	 * by one fs block, so ee_len can cover the extent of maximum file
	 * size
	 */
	res = (1LL << 32) - 1;
	res <<= blkbits;

	/* Sanity check against vm- & vfs- imposed limits */
	if (res > upper_limit)
		res = upper_limit;

	return res;
}

/*
 * Maximal bitmap file size.  There is a direct, and {,double-,triple-}indirect
 * block limit, and also a limit of (2^48 - 1) 512-byte sectors in i_blocks.
 * We need to be 1 filesystem block less than the 2^48 sector limit.
 */
static loff_t ext4_max_bitmap_size(int bits, int has_huge_files)
{
	loff_t res = EXT4_NDIR_BLOCKS;
	int meta_blocks;
	loff_t upper_limit;
	/* This is calculated to be the largest file size for a dense, block
	 * mapped file such that the file's total number of 512-byte sectors,
	 * including data and all indirect blocks, does not exceed (2^48 - 1).
	 *
	 * __u32 i_blocks_lo and _u16 i_blocks_high represent the total
	 * number of 512-byte sectors of the file.
	 */

	if (!has_huge_files || sizeof(blkcnt_t) < sizeof(u64)) {
		/*
		 * !has_huge_files or CONFIG_LBDAF not enabled implies that
		 * the inode i_block field represents total file blocks in
		 * 2^32 512-byte sectors == size of vfs inode i_blocks * 8
		 */
		upper_limit = (1LL << 32) - 1;

		/* total blocks in file system block size */
		upper_limit >>= (bits - 9);

	} else {
		/*
		 * We use 48 bit ext4_inode i_blocks
		 * With EXT4_HUGE_FILE_FL set the i_blocks
		 * represent total number of blocks in
		 * file system block size
		 */
		upper_limit = (1LL << 48) - 1;

	}

	/* indirect blocks */
	meta_blocks = 1;
	/* double indirect blocks */
	meta_blocks += 1 + (1LL << (bits-2));
	/* tripple indirect blocks */
	meta_blocks += 1 + (1LL << (bits-2)) + (1LL << (2*(bits-2)));

	upper_limit -= meta_blocks;
	upper_limit <<= bits;

	res += 1LL << (bits-2);
	res += 1LL << (2*(bits-2));
	res += 1LL << (3*(bits-2));
	res <<= bits;
	if (res > upper_limit)
		res = upper_limit;

	if (res > MAX_LFS_FILESIZE)
		res = MAX_LFS_FILESIZE;

	return res;
}

static ext4_fsblk_t descriptor_loc(struct super_block *sb,
				   ext4_fsblk_t logical_sb_block, int nr)
{
	struct ext4_sb_info *sbi = EXT4_SB(sb);
	ext4_group_t bg, first_meta_bg;
	int has_super = 0;

	first_meta_bg = le32_to_cpu(sbi->s_es->s_first_meta_bg);

	if (!EXT4_HAS_INCOMPAT_FEATURE(sb, EXT4_FEATURE_INCOMPAT_META_BG) ||
	    nr < first_meta_bg)
		return logical_sb_block + nr + 1;
	bg = sbi->s_desc_per_block * nr;
	if (ext4_bg_has_super(sb, bg))
		has_super = 1;

	/*
	 * If we have a meta_bg fs with 1k blocks, group 0's GDT is at
	 * block 2, not 1.  If s_first_data_block == 0 (bigalloc is enabled
	 * on modern mke2fs or blksize > 1k on older mke2fs) then we must
	 * compensate.
	 */
	if (sb->s_blocksize == 1024 && nr == 0 &&
	    le32_to_cpu(EXT4_SB(sb)->s_es->s_first_data_block) == 0)
		has_super++;

	return (has_super + ext4_group_first_block_no(sb, bg));
}

/**
 * ext4_get_stripe_size: Get the stripe size.
 * @sbi: In memory super block info
 *
 * If we have specified it via mount option, then
 * use the mount option value. If the value specified at mount time is
 * greater than the blocks per group use the super block value.
 * If the super block value is greater than blocks per group return 0.
 * Allocator needs it be less than blocks per group.
 *
 */
static unsigned long ext4_get_stripe_size(struct ext4_sb_info *sbi)
{
	unsigned long stride = le16_to_cpu(sbi->s_es->s_raid_stride);
	unsigned long stripe_width =
			le32_to_cpu(sbi->s_es->s_raid_stripe_width);
	int ret;

	if (sbi->s_stripe && sbi->s_stripe <= sbi->s_blocks_per_group)
		ret = sbi->s_stripe;
	else if (stripe_width <= sbi->s_blocks_per_group)
		ret = stripe_width;
	else if (stride <= sbi->s_blocks_per_group)
		ret = stride;
	else
		ret = 0;

	/*
	 * If the stripe width is 1, this makes no sense and
	 * we set it to 0 to turn off stripe handling code.
	 */
	if (ret <= 1)
		ret = 0;

	return ret;
}

/* sysfs supprt */

struct ext4_attr {
	struct attribute attr;
	ssize_t (*show)(struct ext4_attr *, struct ext4_sb_info *, char *);
	ssize_t (*store)(struct ext4_attr *, struct ext4_sb_info *,
			 const char *, size_t);
	union {
		int offset;
		int deprecated_val;
	} u;
};

static int parse_strtoull(const char *buf,
		unsigned long long max, unsigned long long *value)
{
	int ret;

	ret = kstrtoull(skip_spaces(buf), 0, value);
	if (!ret && *value > max)
		ret = -EINVAL;
	return ret;
}

static ssize_t delayed_allocation_blocks_show(struct ext4_attr *a,
					      struct ext4_sb_info *sbi,
					      char *buf)
{
	return snprintf(buf, PAGE_SIZE, "%llu\n",
		(s64) EXT4_C2B(sbi,
			percpu_counter_sum(&sbi->s_dirtyclusters_counter)));
}

static ssize_t session_write_kbytes_show(struct ext4_attr *a,
					 struct ext4_sb_info *sbi, char *buf)
{
	struct super_block *sb = sbi->s_buddy_cache->i_sb;

	if (!sb->s_bdev->bd_part)
		return snprintf(buf, PAGE_SIZE, "0\n");
	return snprintf(buf, PAGE_SIZE, "%lu\n",
			(part_stat_read(sb->s_bdev->bd_part, sectors[1]) -
			 sbi->s_sectors_written_start) >> 1);
}

static ssize_t lifetime_write_kbytes_show(struct ext4_attr *a,
					  struct ext4_sb_info *sbi, char *buf)
{
	struct super_block *sb = sbi->s_buddy_cache->i_sb;

	if (!sb->s_bdev->bd_part)
		return snprintf(buf, PAGE_SIZE, "0\n");
	return snprintf(buf, PAGE_SIZE, "%llu\n",
			(unsigned long long)(sbi->s_kbytes_written +
			((part_stat_read(sb->s_bdev->bd_part, sectors[1]) -
			  EXT4_SB(sb)->s_sectors_written_start) >> 1)));
}

static ssize_t inode_readahead_blks_store(struct ext4_attr *a,
					  struct ext4_sb_info *sbi,
					  const char *buf, size_t count)
{
	unsigned long t;
	int ret;

	ret = kstrtoul(skip_spaces(buf), 0, &t);
	if (ret)
		return ret;

	if (t && (!is_power_of_2(t) || t > 0x40000000))
		return -EINVAL;

	sbi->s_inode_readahead_blks = t;
	return count;
}

static ssize_t sbi_ui_show(struct ext4_attr *a,
			   struct ext4_sb_info *sbi, char *buf)
{
	unsigned int *ui = (unsigned int *) (((char *) sbi) + a->u.offset);

	return snprintf(buf, PAGE_SIZE, "%u\n", *ui);
}

static ssize_t sbi_ui_store(struct ext4_attr *a,
			    struct ext4_sb_info *sbi,
			    const char *buf, size_t count)
{
	unsigned int *ui = (unsigned int *) (((char *) sbi) + a->u.offset);
	unsigned long t;
	int ret;

	ret = kstrtoul(skip_spaces(buf), 0, &t);
	if (ret)
		return ret;
	*ui = t;
	return count;
}

static ssize_t es_ui_show(struct ext4_attr *a,
			   struct ext4_sb_info *sbi, char *buf)
{

	unsigned int *ui = (unsigned int *) (((char *) sbi->s_es) +
			   a->u.offset);

	return snprintf(buf, PAGE_SIZE, "%u\n", *ui);
}

static ssize_t reserved_clusters_show(struct ext4_attr *a,
				  struct ext4_sb_info *sbi, char *buf)
{
	return snprintf(buf, PAGE_SIZE, "%llu\n",
		(unsigned long long) atomic64_read(&sbi->s_resv_clusters));
}

static ssize_t reserved_clusters_store(struct ext4_attr *a,
				   struct ext4_sb_info *sbi,
				   const char *buf, size_t count)
{
	unsigned long long val;
	int ret;

	if (parse_strtoull(buf, -1ULL, &val))
		return -EINVAL;
	ret = ext4_reserve_clusters(sbi, val);

	return ret ? ret : count;
}

static ssize_t trigger_test_error(struct ext4_attr *a,
				  struct ext4_sb_info *sbi,
				  const char *buf, size_t count)
{
	int len = count;

	if (!capable(CAP_SYS_ADMIN))
		return -EPERM;

	if (len && buf[len-1] == '\n')
		len--;

	if (len)
		ext4_error(sbi->s_sb, "%.*s", len, buf);
	return count;
}

static ssize_t sbi_deprecated_show(struct ext4_attr *a,
				   struct ext4_sb_info *sbi, char *buf)
{
	return snprintf(buf, PAGE_SIZE, "%d\n", a->u.deprecated_val);
}

#define EXT4_ATTR_OFFSET(_name,_mode,_show,_store,_elname) \
static struct ext4_attr ext4_attr_##_name = {			\
	.attr = {.name = __stringify(_name), .mode = _mode },	\
	.show	= _show,					\
	.store	= _store,					\
	.u = {							\
		.offset = offsetof(struct ext4_sb_info, _elname),\
	},							\
}

#define EXT4_ATTR_OFFSET_ES(_name,_mode,_show,_store,_elname)		\
static struct ext4_attr ext4_attr_##_name = {				\
	.attr = {.name = __stringify(_name), .mode = _mode },		\
	.show	= _show,						\
	.store	= _store,						\
	.u = {								\
		.offset = offsetof(struct ext4_super_block, _elname),	\
	},								\
}

#define EXT4_ATTR(name, mode, show, store) \
static struct ext4_attr ext4_attr_##name = __ATTR(name, mode, show, store)

#define EXT4_INFO_ATTR(name) EXT4_ATTR(name, 0444, NULL, NULL)
#define EXT4_RO_ATTR(name) EXT4_ATTR(name, 0444, name##_show, NULL)
#define EXT4_RW_ATTR(name) EXT4_ATTR(name, 0644, name##_show, name##_store)

#define EXT4_RO_ATTR_ES_UI(name, elname)	\
	EXT4_ATTR_OFFSET_ES(name, 0444, es_ui_show, NULL, elname)
#define EXT4_RW_ATTR_SBI_UI(name, elname)	\
	EXT4_ATTR_OFFSET(name, 0644, sbi_ui_show, sbi_ui_store, elname)

#define ATTR_LIST(name) &ext4_attr_##name.attr
#define EXT4_DEPRECATED_ATTR(_name, _val)	\
static struct ext4_attr ext4_attr_##_name = {			\
	.attr = {.name = __stringify(_name), .mode = 0444 },	\
	.show	= sbi_deprecated_show,				\
	.u = {							\
		.deprecated_val = _val,				\
	},							\
}

EXT4_RO_ATTR(delayed_allocation_blocks);
EXT4_RO_ATTR(session_write_kbytes);
EXT4_RO_ATTR(lifetime_write_kbytes);
EXT4_RW_ATTR(reserved_clusters);
EXT4_ATTR_OFFSET(inode_readahead_blks, 0644, sbi_ui_show,
		 inode_readahead_blks_store, s_inode_readahead_blks);
EXT4_RW_ATTR_SBI_UI(inode_goal, s_inode_goal);
EXT4_RW_ATTR_SBI_UI(mb_stats, s_mb_stats);
EXT4_RW_ATTR_SBI_UI(mb_max_to_scan, s_mb_max_to_scan);
EXT4_RW_ATTR_SBI_UI(mb_min_to_scan, s_mb_min_to_scan);
EXT4_RW_ATTR_SBI_UI(mb_order2_req, s_mb_order2_reqs);
EXT4_RW_ATTR_SBI_UI(mb_stream_req, s_mb_stream_request);
EXT4_RW_ATTR_SBI_UI(mb_group_prealloc, s_mb_group_prealloc);
EXT4_DEPRECATED_ATTR(max_writeback_mb_bump, 128);
EXT4_RW_ATTR_SBI_UI(extent_max_zeroout_kb, s_extent_max_zeroout_kb);
EXT4_ATTR(trigger_fs_error, 0200, NULL, trigger_test_error);
EXT4_RW_ATTR_SBI_UI(err_ratelimit_interval_ms, s_err_ratelimit_state.interval);
EXT4_RW_ATTR_SBI_UI(err_ratelimit_burst, s_err_ratelimit_state.burst);
EXT4_RW_ATTR_SBI_UI(warning_ratelimit_interval_ms, s_warning_ratelimit_state.interval);
EXT4_RW_ATTR_SBI_UI(warning_ratelimit_burst, s_warning_ratelimit_state.burst);
EXT4_RW_ATTR_SBI_UI(msg_ratelimit_interval_ms, s_msg_ratelimit_state.interval);
EXT4_RW_ATTR_SBI_UI(msg_ratelimit_burst, s_msg_ratelimit_state.burst);
EXT4_RO_ATTR_ES_UI(errors_count, s_error_count);
EXT4_RO_ATTR_ES_UI(first_error_time, s_first_error_time);
EXT4_RO_ATTR_ES_UI(last_error_time, s_last_error_time);

static struct attribute *ext4_attrs[] = {
	ATTR_LIST(delayed_allocation_blocks),
	ATTR_LIST(session_write_kbytes),
	ATTR_LIST(lifetime_write_kbytes),
	ATTR_LIST(reserved_clusters),
	ATTR_LIST(inode_readahead_blks),
	ATTR_LIST(inode_goal),
	ATTR_LIST(mb_stats),
	ATTR_LIST(mb_max_to_scan),
	ATTR_LIST(mb_min_to_scan),
	ATTR_LIST(mb_order2_req),
	ATTR_LIST(mb_stream_req),
	ATTR_LIST(mb_group_prealloc),
	ATTR_LIST(max_writeback_mb_bump),
	ATTR_LIST(extent_max_zeroout_kb),
	ATTR_LIST(trigger_fs_error),
	ATTR_LIST(err_ratelimit_interval_ms),
	ATTR_LIST(err_ratelimit_burst),
	ATTR_LIST(warning_ratelimit_interval_ms),
	ATTR_LIST(warning_ratelimit_burst),
	ATTR_LIST(msg_ratelimit_interval_ms),
	ATTR_LIST(msg_ratelimit_burst),
	ATTR_LIST(errors_count),
	ATTR_LIST(first_error_time),
	ATTR_LIST(last_error_time),
	NULL,
};

/* Features this copy of ext4 supports */
EXT4_INFO_ATTR(lazy_itable_init);
EXT4_INFO_ATTR(batched_discard);
EXT4_INFO_ATTR(meta_bg_resize);
EXT4_INFO_ATTR(encryption);

static struct attribute *ext4_feat_attrs[] = {
	ATTR_LIST(lazy_itable_init),
	ATTR_LIST(batched_discard),
	ATTR_LIST(meta_bg_resize),
	ATTR_LIST(encryption),
	NULL,
};

static ssize_t ext4_attr_show(struct kobject *kobj,
			      struct attribute *attr, char *buf)
{
	struct ext4_sb_info *sbi = container_of(kobj, struct ext4_sb_info,
						s_kobj);
	struct ext4_attr *a = container_of(attr, struct ext4_attr, attr);

	return a->show ? a->show(a, sbi, buf) : 0;
}

static ssize_t ext4_attr_store(struct kobject *kobj,
			       struct attribute *attr,
			       const char *buf, size_t len)
{
	struct ext4_sb_info *sbi = container_of(kobj, struct ext4_sb_info,
						s_kobj);
	struct ext4_attr *a = container_of(attr, struct ext4_attr, attr);

	return a->store ? a->store(a, sbi, buf, len) : 0;
}

static void ext4_sb_release(struct kobject *kobj)
{
	struct ext4_sb_info *sbi = container_of(kobj, struct ext4_sb_info,
						s_kobj);
	complete(&sbi->s_kobj_unregister);
}

static const struct sysfs_ops ext4_attr_ops = {
	.show	= ext4_attr_show,
	.store	= ext4_attr_store,
};

static struct kobj_type ext4_ktype = {
	.default_attrs	= ext4_attrs,
	.sysfs_ops	= &ext4_attr_ops,
	.release	= ext4_sb_release,
};

static void ext4_feat_release(struct kobject *kobj)
{
	complete(&ext4_feat->f_kobj_unregister);
}

static ssize_t ext4_feat_show(struct kobject *kobj,
			      struct attribute *attr, char *buf)
{
	return snprintf(buf, PAGE_SIZE, "supported\n");
}

/*
 * We can not use ext4_attr_show/store because it relies on the kobject
 * being embedded in the ext4_sb_info structure which is definitely not
 * true in this case.
 */
static const struct sysfs_ops ext4_feat_ops = {
	.show	= ext4_feat_show,
	.store	= NULL,
};

static struct kobj_type ext4_feat_ktype = {
	.default_attrs	= ext4_feat_attrs,
	.sysfs_ops	= &ext4_feat_ops,
	.release	= ext4_feat_release,
};

/*
 * Check whether this filesystem can be mounted based on
 * the features present and the RDONLY/RDWR mount requested.
 * Returns 1 if this filesystem can be mounted as requested,
 * 0 if it cannot be.
 */
static int ext4_feature_set_ok(struct super_block *sb, int readonly)
{
	if (EXT4_HAS_INCOMPAT_FEATURE(sb, ~EXT4_FEATURE_INCOMPAT_SUPP)) {
		ext4_msg(sb, KERN_ERR,
			"Couldn't mount because of "
			"unsupported optional features (%x)",
			(le32_to_cpu(EXT4_SB(sb)->s_es->s_feature_incompat) &
			~EXT4_FEATURE_INCOMPAT_SUPP));
		return 0;
	}

	if (readonly)
		return 1;

	/* Check that feature set is OK for a read-write mount */
	if (EXT4_HAS_RO_COMPAT_FEATURE(sb, ~EXT4_FEATURE_RO_COMPAT_SUPP)) {
		ext4_msg(sb, KERN_ERR, "couldn't mount RDWR because of "
			 "unsupported optional features (%x)",
			 (le32_to_cpu(EXT4_SB(sb)->s_es->s_feature_ro_compat) &
				~EXT4_FEATURE_RO_COMPAT_SUPP));
		return 0;
	}
	/*
	 * Large file size enabled file system can only be mounted
	 * read-write on 32-bit systems if kernel is built with CONFIG_LBDAF
	 */
	if (EXT4_HAS_RO_COMPAT_FEATURE(sb, EXT4_FEATURE_RO_COMPAT_HUGE_FILE)) {
		if (sizeof(blkcnt_t) < sizeof(u64)) {
			ext4_msg(sb, KERN_ERR, "Filesystem with huge files "
				 "cannot be mounted RDWR without "
				 "CONFIG_LBDAF");
			return 0;
		}
	}
	if (EXT4_HAS_RO_COMPAT_FEATURE(sb, EXT4_FEATURE_RO_COMPAT_BIGALLOC) &&
	    !EXT4_HAS_INCOMPAT_FEATURE(sb, EXT4_FEATURE_INCOMPAT_EXTENTS)) {
		ext4_msg(sb, KERN_ERR,
			 "Can't support bigalloc feature without "
			 "extents feature\n");
		return 0;
	}

#ifndef CONFIG_QUOTA
	if (EXT4_HAS_RO_COMPAT_FEATURE(sb, EXT4_FEATURE_RO_COMPAT_QUOTA) &&
	    !readonly) {
		ext4_msg(sb, KERN_ERR,
			 "Filesystem with quota feature cannot be mounted RDWR "
			 "without CONFIG_QUOTA");
		return 0;
	}
#endif  /* CONFIG_QUOTA */
	return 1;
}

/*
 * This function is called once a day if we have errors logged
 * on the file system
 */
static void print_daily_error_info(unsigned long arg)
{
	struct super_block *sb = (struct super_block *) arg;
	struct ext4_sb_info *sbi;
	struct ext4_super_block *es;

	sbi = EXT4_SB(sb);
	es = sbi->s_es;

	if (es->s_error_count)
		/* fsck newer than v1.41.13 is needed to clean this condition. */
		ext4_msg(sb, KERN_NOTICE, "error count since last fsck: %u",
			 le32_to_cpu(es->s_error_count));
	if (es->s_first_error_time) {
		printk(KERN_NOTICE "EXT4-fs (%s): initial error at time %u: %.*s:%d",
		       sb->s_id, le32_to_cpu(es->s_first_error_time),
		       (int) sizeof(es->s_first_error_func),
		       es->s_first_error_func,
		       le32_to_cpu(es->s_first_error_line));
		if (es->s_first_error_ino)
			printk(": inode %u",
			       le32_to_cpu(es->s_first_error_ino));
		if (es->s_first_error_block)
			printk(": block %llu", (unsigned long long)
			       le64_to_cpu(es->s_first_error_block));
		printk("\n");
	}
	if (es->s_last_error_time) {
		printk(KERN_NOTICE "EXT4-fs (%s): last error at time %u: %.*s:%d",
		       sb->s_id, le32_to_cpu(es->s_last_error_time),
		       (int) sizeof(es->s_last_error_func),
		       es->s_last_error_func,
		       le32_to_cpu(es->s_last_error_line));
		if (es->s_last_error_ino)
			printk(": inode %u",
			       le32_to_cpu(es->s_last_error_ino));
		if (es->s_last_error_block)
			printk(": block %llu", (unsigned long long)
			       le64_to_cpu(es->s_last_error_block));
		printk("\n");
	}
	mod_timer(&sbi->s_err_report, jiffies + 24*60*60*HZ);  /* Once a day */
}

/* Find next suitable group and run ext4_init_inode_table */
static int ext4_run_li_request(struct ext4_li_request *elr)
{
	struct ext4_group_desc *gdp = NULL;
	ext4_group_t group, ngroups;
	struct super_block *sb;
	unsigned long timeout = 0;
	int ret = 0;

	sb = elr->lr_super;
	ngroups = EXT4_SB(sb)->s_groups_count;

	sb_start_write(sb);
	for (group = elr->lr_next_group; group < ngroups; group++) {
		gdp = ext4_get_group_desc(sb, group, NULL);
		if (!gdp) {
			ret = 1;
			break;
		}

		if (!(gdp->bg_flags & cpu_to_le16(EXT4_BG_INODE_ZEROED)))
			break;
	}

	if (group >= ngroups)
		ret = 1;

	if (!ret) {
		timeout = jiffies;
		ret = ext4_init_inode_table(sb, group,
					    elr->lr_timeout ? 0 : 1);
		if (elr->lr_timeout == 0) {
			timeout = (jiffies - timeout) *
				  elr->lr_sbi->s_li_wait_mult;
			elr->lr_timeout = timeout;
		}
		elr->lr_next_sched = jiffies + elr->lr_timeout;
		elr->lr_next_group = group + 1;
	}
	sb_end_write(sb);

	return ret;
}

/*
 * Remove lr_request from the list_request and free the
 * request structure. Should be called with li_list_mtx held
 */
static void ext4_remove_li_request(struct ext4_li_request *elr)
{
	struct ext4_sb_info *sbi;

	if (!elr)
		return;

	sbi = elr->lr_sbi;

	list_del(&elr->lr_request);
	sbi->s_li_request = NULL;
	kfree(elr);
}

static void ext4_unregister_li_request(struct super_block *sb)
{
	mutex_lock(&ext4_li_mtx);
	if (!ext4_li_info) {
		mutex_unlock(&ext4_li_mtx);
		return;
	}

	mutex_lock(&ext4_li_info->li_list_mtx);
	ext4_remove_li_request(EXT4_SB(sb)->s_li_request);
	mutex_unlock(&ext4_li_info->li_list_mtx);
	mutex_unlock(&ext4_li_mtx);
}

static struct task_struct *ext4_lazyinit_task;

/*
 * This is the function where ext4lazyinit thread lives. It walks
 * through the request list searching for next scheduled filesystem.
 * When such a fs is found, run the lazy initialization request
 * (ext4_rn_li_request) and keep track of the time spend in this
 * function. Based on that time we compute next schedule time of
 * the request. When walking through the list is complete, compute
 * next waking time and put itself into sleep.
 */
static int ext4_lazyinit_thread(void *arg)
{
	struct ext4_lazy_init *eli = (struct ext4_lazy_init *)arg;
	struct list_head *pos, *n;
	struct ext4_li_request *elr;
	unsigned long next_wakeup, cur;

	BUG_ON(NULL == eli);

cont_thread:
	while (true) {
		next_wakeup = MAX_JIFFY_OFFSET;

		mutex_lock(&eli->li_list_mtx);
		if (list_empty(&eli->li_request_list)) {
			mutex_unlock(&eli->li_list_mtx);
			goto exit_thread;
		}

		list_for_each_safe(pos, n, &eli->li_request_list) {
			elr = list_entry(pos, struct ext4_li_request,
					 lr_request);

			if (time_after_eq(jiffies, elr->lr_next_sched)) {
				if (ext4_run_li_request(elr) != 0) {
					/* error, remove the lazy_init job */
					ext4_remove_li_request(elr);
					continue;
				}
			}

			if (time_before(elr->lr_next_sched, next_wakeup))
				next_wakeup = elr->lr_next_sched;
		}
		mutex_unlock(&eli->li_list_mtx);

		try_to_freeze();

		cur = jiffies;
		if ((time_after_eq(cur, next_wakeup)) ||
		    (MAX_JIFFY_OFFSET == next_wakeup)) {
			cond_resched();
			continue;
		}

		schedule_timeout_interruptible(next_wakeup - cur);

		if (kthread_should_stop()) {
			ext4_clear_request_list();
			goto exit_thread;
		}
	}

exit_thread:
	/*
	 * It looks like the request list is empty, but we need
	 * to check it under the li_list_mtx lock, to prevent any
	 * additions into it, and of course we should lock ext4_li_mtx
	 * to atomically free the list and ext4_li_info, because at
	 * this point another ext4 filesystem could be registering
	 * new one.
	 */
	mutex_lock(&ext4_li_mtx);
	mutex_lock(&eli->li_list_mtx);
	if (!list_empty(&eli->li_request_list)) {
		mutex_unlock(&eli->li_list_mtx);
		mutex_unlock(&ext4_li_mtx);
		goto cont_thread;
	}
	mutex_unlock(&eli->li_list_mtx);
	kfree(ext4_li_info);
	ext4_li_info = NULL;
	mutex_unlock(&ext4_li_mtx);

	return 0;
}

static void ext4_clear_request_list(void)
{
	struct list_head *pos, *n;
	struct ext4_li_request *elr;

	mutex_lock(&ext4_li_info->li_list_mtx);
	list_for_each_safe(pos, n, &ext4_li_info->li_request_list) {
		elr = list_entry(pos, struct ext4_li_request,
				 lr_request);
		ext4_remove_li_request(elr);
	}
	mutex_unlock(&ext4_li_info->li_list_mtx);
}

static int ext4_run_lazyinit_thread(void)
{
	ext4_lazyinit_task = kthread_run(ext4_lazyinit_thread,
					 ext4_li_info, "ext4lazyinit");
	if (IS_ERR(ext4_lazyinit_task)) {
		int err = PTR_ERR(ext4_lazyinit_task);
		ext4_clear_request_list();
		kfree(ext4_li_info);
		ext4_li_info = NULL;
		printk(KERN_CRIT "EXT4-fs: error %d creating inode table "
				 "initialization thread\n",
				 err);
		return err;
	}
	ext4_li_info->li_state |= EXT4_LAZYINIT_RUNNING;
	return 0;
}

/*
 * Check whether it make sense to run itable init. thread or not.
 * If there is at least one uninitialized inode table, return
 * corresponding group number, else the loop goes through all
 * groups and return total number of groups.
 */
static ext4_group_t ext4_has_uninit_itable(struct super_block *sb)
{
	ext4_group_t group, ngroups = EXT4_SB(sb)->s_groups_count;
	struct ext4_group_desc *gdp = NULL;

	for (group = 0; group < ngroups; group++) {
		gdp = ext4_get_group_desc(sb, group, NULL);
		if (!gdp)
			continue;

		if (!(gdp->bg_flags & cpu_to_le16(EXT4_BG_INODE_ZEROED)))
			break;
	}

	return group;
}

static int ext4_li_info_new(void)
{
	struct ext4_lazy_init *eli = NULL;

	eli = kzalloc(sizeof(*eli), GFP_KERNEL);
	if (!eli)
		return -ENOMEM;

	INIT_LIST_HEAD(&eli->li_request_list);
	mutex_init(&eli->li_list_mtx);

	eli->li_state |= EXT4_LAZYINIT_QUIT;

	ext4_li_info = eli;

	return 0;
}

static struct ext4_li_request *ext4_li_request_new(struct super_block *sb,
					    ext4_group_t start)
{
	struct ext4_sb_info *sbi = EXT4_SB(sb);
	struct ext4_li_request *elr;

	elr = kzalloc(sizeof(*elr), GFP_KERNEL);
	if (!elr)
		return NULL;

	elr->lr_super = sb;
	elr->lr_sbi = sbi;
	elr->lr_next_group = start;

	/*
	 * Randomize first schedule time of the request to
	 * spread the inode table initialization requests
	 * better.
	 */
	elr->lr_next_sched = jiffies + (prandom_u32() %
				(EXT4_DEF_LI_MAX_START_DELAY * HZ));
	return elr;
}

int ext4_register_li_request(struct super_block *sb,
			     ext4_group_t first_not_zeroed)
{
	struct ext4_sb_info *sbi = EXT4_SB(sb);
	struct ext4_li_request *elr = NULL;
	ext4_group_t ngroups = EXT4_SB(sb)->s_groups_count;
	int ret = 0;

	mutex_lock(&ext4_li_mtx);
	if (sbi->s_li_request != NULL) {
		/*
		 * Reset timeout so it can be computed again, because
		 * s_li_wait_mult might have changed.
		 */
		sbi->s_li_request->lr_timeout = 0;
		goto out;
	}

	if (first_not_zeroed == ngroups ||
	    (sb->s_flags & MS_RDONLY) ||
	    !test_opt(sb, INIT_INODE_TABLE))
		goto out;

	elr = ext4_li_request_new(sb, first_not_zeroed);
	if (!elr) {
		ret = -ENOMEM;
		goto out;
	}

	if (NULL == ext4_li_info) {
		ret = ext4_li_info_new();
		if (ret)
			goto out;
	}

	mutex_lock(&ext4_li_info->li_list_mtx);
	list_add(&elr->lr_request, &ext4_li_info->li_request_list);
	mutex_unlock(&ext4_li_info->li_list_mtx);

	sbi->s_li_request = elr;
	/*
	 * set elr to NULL here since it has been inserted to
	 * the request_list and the removal and free of it is
	 * handled by ext4_clear_request_list from now on.
	 */
	elr = NULL;

	if (!(ext4_li_info->li_state & EXT4_LAZYINIT_RUNNING)) {
		ret = ext4_run_lazyinit_thread();
		if (ret)
			goto out;
	}
out:
	mutex_unlock(&ext4_li_mtx);
	if (ret)
		kfree(elr);
	return ret;
}

/*
 * We do not need to lock anything since this is called on
 * module unload.
 */
static void ext4_destroy_lazyinit_thread(void)
{
	/*
	 * If thread exited earlier
	 * there's nothing to be done.
	 */
	if (!ext4_li_info || !ext4_lazyinit_task)
		return;

	kthread_stop(ext4_lazyinit_task);
}

static int set_journal_csum_feature_set(struct super_block *sb)
{
	int ret = 1;
	int compat, incompat;
	struct ext4_sb_info *sbi = EXT4_SB(sb);

	if (ext4_has_metadata_csum(sb)) {
		/* journal checksum v3 */
		compat = 0;
		incompat = JBD2_FEATURE_INCOMPAT_CSUM_V3;
	} else {
		/* journal checksum v1 */
		compat = JBD2_FEATURE_COMPAT_CHECKSUM;
		incompat = 0;
	}

	jbd2_journal_clear_features(sbi->s_journal,
			JBD2_FEATURE_COMPAT_CHECKSUM, 0,
			JBD2_FEATURE_INCOMPAT_CSUM_V3 |
			JBD2_FEATURE_INCOMPAT_CSUM_V2);
	if (test_opt(sb, JOURNAL_ASYNC_COMMIT)) {
		ret = jbd2_journal_set_features(sbi->s_journal,
				compat, 0,
				JBD2_FEATURE_INCOMPAT_ASYNC_COMMIT |
				incompat);
	} else if (test_opt(sb, JOURNAL_CHECKSUM)) {
		ret = jbd2_journal_set_features(sbi->s_journal,
				compat, 0,
				incompat);
		jbd2_journal_clear_features(sbi->s_journal, 0, 0,
				JBD2_FEATURE_INCOMPAT_ASYNC_COMMIT);
	} else {
		jbd2_journal_clear_features(sbi->s_journal, 0, 0,
				JBD2_FEATURE_INCOMPAT_ASYNC_COMMIT);
	}

	return ret;
}

/*
 * Note: calculating the overhead so we can be compatible with
 * historical BSD practice is quite difficult in the face of
 * clusters/bigalloc.  This is because multiple metadata blocks from
 * different block group can end up in the same allocation cluster.
 * Calculating the exact overhead in the face of clustered allocation
 * requires either O(all block bitmaps) in memory or O(number of block
 * groups**2) in time.  We will still calculate the superblock for
 * older file systems --- and if we come across with a bigalloc file
 * system with zero in s_overhead_clusters the estimate will be close to
 * correct especially for very large cluster sizes --- but for newer
 * file systems, it's better to calculate this figure once at mkfs
 * time, and store it in the superblock.  If the superblock value is
 * present (even for non-bigalloc file systems), we will use it.
 */
static int count_overhead(struct super_block *sb, ext4_group_t grp,
			  char *buf)
{
	struct ext4_sb_info	*sbi = EXT4_SB(sb);
	struct ext4_group_desc	*gdp;
	ext4_fsblk_t		first_block, last_block, b;
	ext4_group_t		i, ngroups = ext4_get_groups_count(sb);
	int			s, j, count = 0;

	if (!EXT4_HAS_RO_COMPAT_FEATURE(sb, EXT4_FEATURE_RO_COMPAT_BIGALLOC))
		return (ext4_bg_has_super(sb, grp) + ext4_bg_num_gdb(sb, grp) +
			sbi->s_itb_per_group + 2);

	first_block = le32_to_cpu(sbi->s_es->s_first_data_block) +
		(grp * EXT4_BLOCKS_PER_GROUP(sb));
	last_block = first_block + EXT4_BLOCKS_PER_GROUP(sb) - 1;
	for (i = 0; i < ngroups; i++) {
		gdp = ext4_get_group_desc(sb, i, NULL);
		b = ext4_block_bitmap(sb, gdp);
		if (b >= first_block && b <= last_block) {
			ext4_set_bit(EXT4_B2C(sbi, b - first_block), buf);
			count++;
		}
		b = ext4_inode_bitmap(sb, gdp);
		if (b >= first_block && b <= last_block) {
			ext4_set_bit(EXT4_B2C(sbi, b - first_block), buf);
			count++;
		}
		b = ext4_inode_table(sb, gdp);
		if (b >= first_block && b + sbi->s_itb_per_group <= last_block)
			for (j = 0; j < sbi->s_itb_per_group; j++, b++) {
				int c = EXT4_B2C(sbi, b - first_block);
				ext4_set_bit(c, buf);
				count++;
			}
		if (i != grp)
			continue;
		s = 0;
		if (ext4_bg_has_super(sb, grp)) {
			ext4_set_bit(s++, buf);
			count++;
		}
		j = ext4_bg_num_gdb(sb, grp);
		if (s + j > EXT4_BLOCKS_PER_GROUP(sb)) {
			ext4_error(sb, "Invalid number of block group "
				   "descriptor blocks: %d", j);
			j = EXT4_BLOCKS_PER_GROUP(sb) - s;
		}
		count += j;
		for (; j > 0; j--)
			ext4_set_bit(EXT4_B2C(sbi, s++), buf);
	}
	if (!count)
		return 0;
	return EXT4_CLUSTERS_PER_GROUP(sb) -
		ext4_count_free(buf, EXT4_CLUSTERS_PER_GROUP(sb) / 8);
}

/*
 * Compute the overhead and stash it in sbi->s_overhead
 */
int ext4_calculate_overhead(struct super_block *sb)
{
	struct ext4_sb_info *sbi = EXT4_SB(sb);
	struct ext4_super_block *es = sbi->s_es;
	ext4_group_t i, ngroups = ext4_get_groups_count(sb);
	ext4_fsblk_t overhead = 0;
	char *buf = (char *) get_zeroed_page(GFP_KERNEL);

	if (!buf)
		return -ENOMEM;

	/*
	 * Compute the overhead (FS structures).  This is constant
	 * for a given filesystem unless the number of block groups
	 * changes so we cache the previous value until it does.
	 */

	/*
	 * All of the blocks before first_data_block are overhead
	 */
	overhead = EXT4_B2C(sbi, le32_to_cpu(es->s_first_data_block));

	/*
	 * Add the overhead found in each block group
	 */
	for (i = 0; i < ngroups; i++) {
		int blks;

		blks = count_overhead(sb, i, buf);
		overhead += blks;
		if (blks)
			memset(buf, 0, PAGE_SIZE);
		cond_resched();
	}
	/* Add the journal blocks as well */
	if (sbi->s_journal)
		overhead += EXT4_NUM_B2C(sbi, sbi->s_journal->j_maxlen);

	sbi->s_overhead = overhead;
	smp_wmb();
	free_page((unsigned long) buf);
	return 0;
}


static ext4_fsblk_t ext4_calculate_resv_clusters(struct super_block *sb)
{
	ext4_fsblk_t resv_clusters;

	/*
	 * There's no need to reserve anything when we aren't using extents.
	 * The space estimates are exact, there are no unwritten extents,
	 * hole punching doesn't need new metadata... This is needed especially
	 * to keep ext2/3 backward compatibility.
	 */
	if (!EXT4_HAS_INCOMPAT_FEATURE(sb, EXT4_FEATURE_INCOMPAT_EXTENTS))
		return 0;
	/*
	 * By default we reserve 2% or 4096 clusters, whichever is smaller.
	 * This should cover the situations where we can not afford to run
	 * out of space like for example punch hole, or converting
	 * unwritten extents in delalloc path. In most cases such
	 * allocation would require 1, or 2 blocks, higher numbers are
	 * very rare.
	 */
	resv_clusters = ext4_blocks_count(EXT4_SB(sb)->s_es) >>
			EXT4_SB(sb)->s_cluster_bits;

	do_div(resv_clusters, 50);
	resv_clusters = min_t(ext4_fsblk_t, resv_clusters, 4096);

	return resv_clusters;
}


static int ext4_reserve_clusters(struct ext4_sb_info *sbi, ext4_fsblk_t count)
{
	ext4_fsblk_t clusters = ext4_blocks_count(sbi->s_es) >>
				sbi->s_cluster_bits;

	if (count >= clusters)
		return -EINVAL;

	atomic64_set(&sbi->s_resv_clusters, count);
	return 0;
}

static int ext4_fill_super(struct super_block *sb, void *data, int silent)
{
	char *orig_data = kstrdup(data, GFP_KERNEL);
	struct buffer_head *bh;
	struct ext4_super_block *es = NULL;
	struct ext4_sb_info *sbi = kzalloc(sizeof(*sbi), GFP_KERNEL);
	ext4_fsblk_t block;
	ext4_fsblk_t sb_block = get_sb_block(&data);
	ext4_fsblk_t logical_sb_block;
	unsigned long offset = 0;
	unsigned long journal_devnum = 0;
	unsigned long def_mount_opts;
	struct inode *root;
	char *cp;
	const char *descr;
	int ret = -ENOMEM;
	int blocksize, clustersize;
	unsigned int db_count;
	unsigned int i;
	int needs_recovery, has_huge_files, has_bigalloc;
	__u64 blocks_count;
	int err = 0;
	unsigned int journal_ioprio = DEFAULT_JOURNAL_IOPRIO;
	ext4_group_t first_not_zeroed;

	if ((data && !orig_data) || !sbi)
		goto out_free_base;

	sbi->s_blockgroup_lock =
		kzalloc(sizeof(struct blockgroup_lock), GFP_KERNEL);
	if (!sbi->s_blockgroup_lock)
		goto out_free_base;

	sb->s_fs_info = sbi;
	sbi->s_sb = sb;
	sbi->s_inode_readahead_blks = EXT4_DEF_INODE_READAHEAD_BLKS;
	sbi->s_sb_block = sb_block;
	if (sb->s_bdev->bd_part)
		sbi->s_sectors_written_start =
			part_stat_read(sb->s_bdev->bd_part, sectors[1]);

	/* Cleanup superblock name */
	for (cp = sb->s_id; (cp = strchr(cp, '/'));)
		*cp = '!';

	/* -EINVAL is default */
	ret = -EINVAL;
	blocksize = sb_min_blocksize(sb, EXT4_MIN_BLOCK_SIZE);
	if (!blocksize) {
		ext4_msg(sb, KERN_ERR, "unable to set blocksize");
		goto out_fail;
	}

	/*
	 * The ext4 superblock will not be buffer aligned for other than 1kB
	 * block sizes.  We need to calculate the offset from buffer start.
	 */
	if (blocksize != EXT4_MIN_BLOCK_SIZE) {
		logical_sb_block = sb_block * EXT4_MIN_BLOCK_SIZE;
		offset = do_div(logical_sb_block, blocksize);
	} else {
		logical_sb_block = sb_block;
	}

	if (!(bh = sb_bread_unmovable(sb, logical_sb_block))) {
		ext4_msg(sb, KERN_ERR, "unable to read superblock");
		goto out_fail;
	}
	/*
	 * Note: s_es must be initialized as soon as possible because
	 *       some ext4 macro-instructions depend on its value
	 */
	es = (struct ext4_super_block *) (bh->b_data + offset);
	sbi->s_es = es;
	sb->s_magic = le16_to_cpu(es->s_magic);
	if (sb->s_magic != EXT4_SUPER_MAGIC)
		goto cantfind_ext4;
	sbi->s_kbytes_written = le64_to_cpu(es->s_kbytes_written);

	/* Warn if metadata_csum and gdt_csum are both set. */
	if (EXT4_HAS_RO_COMPAT_FEATURE(sb,
				       EXT4_FEATURE_RO_COMPAT_METADATA_CSUM) &&
	    EXT4_HAS_RO_COMPAT_FEATURE(sb, EXT4_FEATURE_RO_COMPAT_GDT_CSUM))
		ext4_warning(sb, KERN_INFO "metadata_csum and uninit_bg are "
			     "redundant flags; please run fsck.");

	/* Check for a known checksum algorithm */
	if (!ext4_verify_csum_type(sb, es)) {
		ext4_msg(sb, KERN_ERR, "VFS: Found ext4 filesystem with "
			 "unknown checksum algorithm.");
		silent = 1;
		goto cantfind_ext4;
	}

	/* Load the checksum driver */
	if (EXT4_HAS_RO_COMPAT_FEATURE(sb,
				       EXT4_FEATURE_RO_COMPAT_METADATA_CSUM)) {
		sbi->s_chksum_driver = crypto_alloc_shash("crc32c", 0, 0);
		if (IS_ERR(sbi->s_chksum_driver)) {
			ext4_msg(sb, KERN_ERR, "Cannot load crc32c driver.");
			ret = PTR_ERR(sbi->s_chksum_driver);
			sbi->s_chksum_driver = NULL;
			goto failed_mount;
		}
	}

	/* Check superblock checksum */
	if (!ext4_superblock_csum_verify(sb, es)) {
		ext4_msg(sb, KERN_ERR, "VFS: Found ext4 filesystem with "
			 "invalid superblock checksum.  Run e2fsck?");
		silent = 1;
		goto cantfind_ext4;
	}

	/* Precompute checksum seed for all metadata */
	if (ext4_has_metadata_csum(sb))
		sbi->s_csum_seed = ext4_chksum(sbi, ~0, es->s_uuid,
					       sizeof(es->s_uuid));

	/* Set defaults before we parse the mount options */
	def_mount_opts = le32_to_cpu(es->s_default_mount_opts);
	set_opt(sb, INIT_INODE_TABLE);
	if (def_mount_opts & EXT4_DEFM_DEBUG)
		set_opt(sb, DEBUG);
	if (def_mount_opts & EXT4_DEFM_BSDGROUPS)
		set_opt(sb, GRPID);
	if (def_mount_opts & EXT4_DEFM_UID16)
		set_opt(sb, NO_UID32);
	/* xattr user namespace & acls are now defaulted on */
	set_opt(sb, XATTR_USER);
#ifdef CONFIG_EXT4_FS_POSIX_ACL
	set_opt(sb, POSIX_ACL);
#endif
	/* don't forget to enable journal_csum when metadata_csum is enabled. */
	if (ext4_has_metadata_csum(sb))
		set_opt(sb, JOURNAL_CHECKSUM);

	if ((def_mount_opts & EXT4_DEFM_JMODE) == EXT4_DEFM_JMODE_DATA)
		set_opt(sb, JOURNAL_DATA);
	else if ((def_mount_opts & EXT4_DEFM_JMODE) == EXT4_DEFM_JMODE_ORDERED)
		set_opt(sb, ORDERED_DATA);
	else if ((def_mount_opts & EXT4_DEFM_JMODE) == EXT4_DEFM_JMODE_WBACK)
		set_opt(sb, WRITEBACK_DATA);

	if (le16_to_cpu(sbi->s_es->s_errors) == EXT4_ERRORS_PANIC)
		set_opt(sb, ERRORS_PANIC);
	else if (le16_to_cpu(sbi->s_es->s_errors) == EXT4_ERRORS_CONTINUE)
		set_opt(sb, ERRORS_CONT);
	else
		set_opt(sb, ERRORS_RO);
	/* block_validity enabled by default; disable with noblock_validity */
	set_opt(sb, BLOCK_VALIDITY);
	if (def_mount_opts & EXT4_DEFM_DISCARD)
		set_opt(sb, DISCARD);

	sbi->s_resuid = make_kuid(&init_user_ns, le16_to_cpu(es->s_def_resuid));
	sbi->s_resgid = make_kgid(&init_user_ns, le16_to_cpu(es->s_def_resgid));
	sbi->s_commit_interval = JBD2_DEFAULT_MAX_COMMIT_AGE * HZ;
	sbi->s_min_batch_time = EXT4_DEF_MIN_BATCH_TIME;
	sbi->s_max_batch_time = EXT4_DEF_MAX_BATCH_TIME;

	if ((def_mount_opts & EXT4_DEFM_NOBARRIER) == 0)
		set_opt(sb, BARRIER);

	/*
	 * enable delayed allocation by default
	 * Use -o nodelalloc to turn it off
	 */
	if (!IS_EXT3_SB(sb) && !IS_EXT2_SB(sb) &&
	    ((def_mount_opts & EXT4_DEFM_NODELALLOC) == 0))
		set_opt(sb, DELALLOC);

	/*
	 * set default s_li_wait_mult for lazyinit, for the case there is
	 * no mount option specified.
	 */
	sbi->s_li_wait_mult = EXT4_DEF_LI_WAIT_MULT;

	if (sbi->s_es->s_mount_opts[0]) {
		char *s_mount_opts = kstrndup(sbi->s_es->s_mount_opts,
					      sizeof(sbi->s_es->s_mount_opts),
					      GFP_KERNEL);
		if (!s_mount_opts)
			goto failed_mount;
		if (!parse_options(s_mount_opts, sb, &journal_devnum,
				   &journal_ioprio, 0)) {
			ext4_msg(sb, KERN_WARNING,
				 "failed to parse options in superblock: %s",
				 s_mount_opts);
		}
		kfree(s_mount_opts);
	}
	sbi->s_def_mount_opt = sbi->s_mount_opt;
	if (!parse_options((char *) data, sb, &journal_devnum,
			   &journal_ioprio, 0))
		goto failed_mount;

	if (test_opt(sb, DATA_FLAGS) == EXT4_MOUNT_JOURNAL_DATA) {
		printk_once(KERN_WARNING "EXT4-fs: Warning: mounting "
			    "with data=journal disables delayed "
			    "allocation and O_DIRECT support!\n");
		if (test_opt2(sb, EXPLICIT_DELALLOC)) {
			ext4_msg(sb, KERN_ERR, "can't mount with "
				 "both data=journal and delalloc");
			goto failed_mount;
		}
		if (test_opt(sb, DIOREAD_NOLOCK)) {
			ext4_msg(sb, KERN_ERR, "can't mount with "
				 "both data=journal and dioread_nolock");
			goto failed_mount;
		}
		if (test_opt(sb, DELALLOC))
			clear_opt(sb, DELALLOC);
	}

	sb->s_flags = (sb->s_flags & ~MS_POSIXACL) |
		(test_opt(sb, POSIX_ACL) ? MS_POSIXACL : 0);

	if (le32_to_cpu(es->s_rev_level) == EXT4_GOOD_OLD_REV &&
	    (EXT4_HAS_COMPAT_FEATURE(sb, ~0U) ||
	     EXT4_HAS_RO_COMPAT_FEATURE(sb, ~0U) ||
	     EXT4_HAS_INCOMPAT_FEATURE(sb, ~0U)))
		ext4_msg(sb, KERN_WARNING,
		       "feature flags set on rev 0 fs, "
		       "running e2fsck is recommended");

	if (es->s_creator_os == cpu_to_le32(EXT4_OS_HURD)) {
		set_opt2(sb, HURD_COMPAT);
		if (EXT4_HAS_INCOMPAT_FEATURE(sb,
					      EXT4_FEATURE_INCOMPAT_64BIT)) {
			ext4_msg(sb, KERN_ERR,
				 "The Hurd can't support 64-bit file systems");
			goto failed_mount;
		}
	}

	if (IS_EXT2_SB(sb)) {
		if (ext2_feature_set_ok(sb))
			ext4_msg(sb, KERN_INFO, "mounting ext2 file system "
				 "using the ext4 subsystem");
		else {
			ext4_msg(sb, KERN_ERR, "couldn't mount as ext2 due "
				 "to feature incompatibilities");
			goto failed_mount;
		}
	}

	if (IS_EXT3_SB(sb)) {
		if (ext3_feature_set_ok(sb))
			ext4_msg(sb, KERN_INFO, "mounting ext3 file system "
				 "using the ext4 subsystem");
		else {
			ext4_msg(sb, KERN_ERR, "couldn't mount as ext3 due "
				 "to feature incompatibilities");
			goto failed_mount;
		}
	}

	/*
	 * Check feature flags regardless of the revision level, since we
	 * previously didn't change the revision level when setting the flags,
	 * so there is a chance incompat flags are set on a rev 0 filesystem.
	 */
	if (!ext4_feature_set_ok(sb, (sb->s_flags & MS_RDONLY)))
		goto failed_mount;

	blocksize = BLOCK_SIZE << le32_to_cpu(es->s_log_block_size);
	if (blocksize < EXT4_MIN_BLOCK_SIZE ||
	    blocksize > EXT4_MAX_BLOCK_SIZE) {
		ext4_msg(sb, KERN_ERR,
		       "Unsupported filesystem blocksize %d (%d log_block_size)",
			 blocksize, le32_to_cpu(es->s_log_block_size));
		goto failed_mount;
	}
	if (le32_to_cpu(es->s_log_block_size) >
	    (EXT4_MAX_BLOCK_LOG_SIZE - EXT4_MIN_BLOCK_LOG_SIZE)) {
		ext4_msg(sb, KERN_ERR,
			 "Invalid log block size: %u",
			 le32_to_cpu(es->s_log_block_size));
		goto failed_mount;
	}

	if (EXT4_HAS_INCOMPAT_FEATURE(sb, EXT4_FEATURE_INCOMPAT_ENCRYPT) &&
	    es->s_encryption_level) {
		ext4_msg(sb, KERN_ERR, "Unsupported encryption level %d",
			 es->s_encryption_level);
		goto failed_mount;
	}

	if (sb->s_blocksize != blocksize) {
		/* Validate the filesystem blocksize */
		if (!sb_set_blocksize(sb, blocksize)) {
			ext4_msg(sb, KERN_ERR, "bad block size %d",
					blocksize);
			goto failed_mount;
		}

		brelse(bh);
		logical_sb_block = sb_block * EXT4_MIN_BLOCK_SIZE;
		offset = do_div(logical_sb_block, blocksize);
		bh = sb_bread_unmovable(sb, logical_sb_block);
		if (!bh) {
			ext4_msg(sb, KERN_ERR,
			       "Can't read superblock on 2nd try");
			goto failed_mount;
		}
		es = (struct ext4_super_block *)(bh->b_data + offset);
		sbi->s_es = es;
		if (es->s_magic != cpu_to_le16(EXT4_SUPER_MAGIC)) {
			ext4_msg(sb, KERN_ERR,
			       "Magic mismatch, very weird!");
			goto failed_mount;
		}
	}

	has_huge_files = EXT4_HAS_RO_COMPAT_FEATURE(sb,
				EXT4_FEATURE_RO_COMPAT_HUGE_FILE);
	sbi->s_bitmap_maxbytes = ext4_max_bitmap_size(sb->s_blocksize_bits,
						      has_huge_files);
	sb->s_maxbytes = ext4_max_size(sb->s_blocksize_bits, has_huge_files);

	if (le32_to_cpu(es->s_rev_level) == EXT4_GOOD_OLD_REV) {
		sbi->s_inode_size = EXT4_GOOD_OLD_INODE_SIZE;
		sbi->s_first_ino = EXT4_GOOD_OLD_FIRST_INO;
	} else {
		sbi->s_inode_size = le16_to_cpu(es->s_inode_size);
		sbi->s_first_ino = le32_to_cpu(es->s_first_ino);
		if ((sbi->s_inode_size < EXT4_GOOD_OLD_INODE_SIZE) ||
		    (!is_power_of_2(sbi->s_inode_size)) ||
		    (sbi->s_inode_size > blocksize)) {
			ext4_msg(sb, KERN_ERR,
			       "unsupported inode size: %d",
			       sbi->s_inode_size);
			goto failed_mount;
		}
		if (sbi->s_inode_size > EXT4_GOOD_OLD_INODE_SIZE)
			sb->s_time_gran = 1 << (EXT4_EPOCH_BITS - 2);
	}

	sbi->s_desc_size = le16_to_cpu(es->s_desc_size);
	if (EXT4_HAS_INCOMPAT_FEATURE(sb, EXT4_FEATURE_INCOMPAT_64BIT)) {
		if (sbi->s_desc_size < EXT4_MIN_DESC_SIZE_64BIT ||
		    sbi->s_desc_size > EXT4_MAX_DESC_SIZE ||
		    !is_power_of_2(sbi->s_desc_size)) {
			ext4_msg(sb, KERN_ERR,
			       "unsupported descriptor size %lu",
			       sbi->s_desc_size);
			goto failed_mount;
		}
	} else
		sbi->s_desc_size = EXT4_MIN_DESC_SIZE;

	sbi->s_blocks_per_group = le32_to_cpu(es->s_blocks_per_group);
	sbi->s_inodes_per_group = le32_to_cpu(es->s_inodes_per_group);

	sbi->s_inodes_per_block = blocksize / EXT4_INODE_SIZE(sb);
	if (sbi->s_inodes_per_block == 0)
		goto cantfind_ext4;
	if (sbi->s_inodes_per_group < sbi->s_inodes_per_block ||
	    sbi->s_inodes_per_group > blocksize * 8) {
		ext4_msg(sb, KERN_ERR, "invalid inodes per group: %lu\n",
			 sbi->s_blocks_per_group);
		goto failed_mount;
	}
	sbi->s_itb_per_group = sbi->s_inodes_per_group /
					sbi->s_inodes_per_block;
	sbi->s_desc_per_block = blocksize / EXT4_DESC_SIZE(sb);
	sbi->s_sbh = bh;
	sbi->s_mount_state = le16_to_cpu(es->s_state);
	sbi->s_addr_per_block_bits = ilog2(EXT4_ADDR_PER_BLOCK(sb));
	sbi->s_desc_per_block_bits = ilog2(EXT4_DESC_PER_BLOCK(sb));

	for (i = 0; i < 4; i++)
		sbi->s_hash_seed[i] = le32_to_cpu(es->s_hash_seed[i]);
	sbi->s_def_hash_version = es->s_def_hash_version;
	if (EXT4_HAS_COMPAT_FEATURE(sb, EXT4_FEATURE_COMPAT_DIR_INDEX)) {
		i = le32_to_cpu(es->s_flags);
		if (i & EXT2_FLAGS_UNSIGNED_HASH)
			sbi->s_hash_unsigned = 3;
		else if ((i & EXT2_FLAGS_SIGNED_HASH) == 0) {
#ifdef __CHAR_UNSIGNED__
			if (!(sb->s_flags & MS_RDONLY))
				es->s_flags |=
					cpu_to_le32(EXT2_FLAGS_UNSIGNED_HASH);
			sbi->s_hash_unsigned = 3;
#else
			if (!(sb->s_flags & MS_RDONLY))
				es->s_flags |=
					cpu_to_le32(EXT2_FLAGS_SIGNED_HASH);
#endif
		}
	}

	/* Handle clustersize */
	clustersize = BLOCK_SIZE << le32_to_cpu(es->s_log_cluster_size);
	has_bigalloc = EXT4_HAS_RO_COMPAT_FEATURE(sb,
				EXT4_FEATURE_RO_COMPAT_BIGALLOC);
	if (has_bigalloc) {
		if (clustersize < blocksize) {
			ext4_msg(sb, KERN_ERR,
				 "cluster size (%d) smaller than "
				 "block size (%d)", clustersize, blocksize);
			goto failed_mount;
		}
		if (le32_to_cpu(es->s_log_cluster_size) >
		    (EXT4_MAX_CLUSTER_LOG_SIZE - EXT4_MIN_BLOCK_LOG_SIZE)) {
			ext4_msg(sb, KERN_ERR,
				 "Invalid log cluster size: %u",
				 le32_to_cpu(es->s_log_cluster_size));
			goto failed_mount;
		}
		sbi->s_cluster_bits = le32_to_cpu(es->s_log_cluster_size) -
			le32_to_cpu(es->s_log_block_size);
		sbi->s_clusters_per_group =
			le32_to_cpu(es->s_clusters_per_group);
		if (sbi->s_clusters_per_group > blocksize * 8) {
			ext4_msg(sb, KERN_ERR,
				 "#clusters per group too big: %lu",
				 sbi->s_clusters_per_group);
			goto failed_mount;
		}
		if (sbi->s_blocks_per_group !=
		    (sbi->s_clusters_per_group * (clustersize / blocksize))) {
			ext4_msg(sb, KERN_ERR, "blocks per group (%lu) and "
				 "clusters per group (%lu) inconsistent",
				 sbi->s_blocks_per_group,
				 sbi->s_clusters_per_group);
			goto failed_mount;
		}
	} else {
		if (clustersize != blocksize) {
			ext4_warning(sb, "fragment/cluster size (%d) != "
				     "block size (%d)", clustersize,
				     blocksize);
			clustersize = blocksize;
		}
		if (sbi->s_blocks_per_group > blocksize * 8) {
			ext4_msg(sb, KERN_ERR,
				 "#blocks per group too big: %lu",
				 sbi->s_blocks_per_group);
			goto failed_mount;
		}
		sbi->s_clusters_per_group = sbi->s_blocks_per_group;
		sbi->s_cluster_bits = 0;
	}
	sbi->s_cluster_ratio = clustersize / blocksize;

	/* Do we have standard group size of clustersize * 8 blocks ? */
	if (sbi->s_blocks_per_group == clustersize << 3)
		set_opt2(sb, STD_GROUP_SIZE);

	/*
	 * Test whether we have more sectors than will fit in sector_t,
	 * and whether the max offset is addressable by the page cache.
	 */
	err = generic_check_addressable(sb->s_blocksize_bits,
					ext4_blocks_count(es));
	if (err) {
		ext4_msg(sb, KERN_ERR, "filesystem"
			 " too large to mount safely on this system");
		if (sizeof(sector_t) < 8)
			ext4_msg(sb, KERN_WARNING, "CONFIG_LBDAF not enabled");
		goto failed_mount;
	}

	if (EXT4_BLOCKS_PER_GROUP(sb) == 0)
		goto cantfind_ext4;

	/* check blocks count against device size */
	blocks_count = sb->s_bdev->bd_inode->i_size >> sb->s_blocksize_bits;
	if (blocks_count && ext4_blocks_count(es) > blocks_count) {
		ext4_msg(sb, KERN_WARNING, "bad geometry: block count %llu "
		       "exceeds size of device (%llu blocks)",
		       ext4_blocks_count(es), blocks_count);
		goto failed_mount;
	}

	/*
	 * It makes no sense for the first data block to be beyond the end
	 * of the filesystem.
	 */
	if (le32_to_cpu(es->s_first_data_block) >= ext4_blocks_count(es)) {
		ext4_msg(sb, KERN_WARNING, "bad geometry: first data "
			 "block %u is beyond end of filesystem (%llu)",
			 le32_to_cpu(es->s_first_data_block),
			 ext4_blocks_count(es));
		goto failed_mount;
	}
	blocks_count = (ext4_blocks_count(es) -
			le32_to_cpu(es->s_first_data_block) +
			EXT4_BLOCKS_PER_GROUP(sb) - 1);
	do_div(blocks_count, EXT4_BLOCKS_PER_GROUP(sb));
	if (blocks_count > ((uint64_t)1<<32) - EXT4_DESC_PER_BLOCK(sb)) {
		ext4_msg(sb, KERN_WARNING, "groups count too large: %u "
		       "(block count %llu, first data block %u, "
		       "blocks per group %lu)", sbi->s_groups_count,
		       ext4_blocks_count(es),
		       le32_to_cpu(es->s_first_data_block),
		       EXT4_BLOCKS_PER_GROUP(sb));
		goto failed_mount;
	}
	sbi->s_groups_count = blocks_count;
	sbi->s_blockfile_groups = min_t(ext4_group_t, sbi->s_groups_count,
			(EXT4_MAX_BLOCK_FILE_PHYS / EXT4_BLOCKS_PER_GROUP(sb)));
	db_count = (sbi->s_groups_count + EXT4_DESC_PER_BLOCK(sb) - 1) /
		   EXT4_DESC_PER_BLOCK(sb);
	if (EXT4_HAS_INCOMPAT_FEATURE(sb, EXT4_FEATURE_INCOMPAT_META_BG)) {
		if (le32_to_cpu(es->s_first_meta_bg) > db_count) {
			ext4_msg(sb, KERN_WARNING,
				 "first meta block group too large: %u "
				 "(group descriptor block count %u)",
				 le32_to_cpu(es->s_first_meta_bg), db_count);
			goto failed_mount;
		}
	}
	sbi->s_group_desc = ext4_kvmalloc(db_count *
					  sizeof(struct buffer_head *),
					  GFP_KERNEL);
	if (sbi->s_group_desc == NULL) {
		ext4_msg(sb, KERN_ERR, "not enough memory");
		ret = -ENOMEM;
		goto failed_mount;
	}

	if (ext4_proc_root)
		sbi->s_proc = proc_mkdir(sb->s_id, ext4_proc_root);

	if (sbi->s_proc)
		proc_create_data("options", S_IRUGO, sbi->s_proc,
				 &ext4_seq_options_fops, sb);

	bgl_lock_init(sbi->s_blockgroup_lock);

	for (i = 0; i < db_count; i++) {
		block = descriptor_loc(sb, logical_sb_block, i);
		sbi->s_group_desc[i] = sb_bread_unmovable(sb, block);
		if (!sbi->s_group_desc[i]) {
			ext4_msg(sb, KERN_ERR,
			       "can't read group descriptor %d", i);
			db_count = i;
			goto failed_mount2;
		}
	}
	if (!ext4_check_descriptors(sb, logical_sb_block, &first_not_zeroed)) {
		ext4_msg(sb, KERN_ERR, "group descriptors corrupted!");
		goto failed_mount2;
	}

	sbi->s_gdb_count = db_count;
	get_random_bytes(&sbi->s_next_generation, sizeof(u32));
	spin_lock_init(&sbi->s_next_gen_lock);

	init_timer(&sbi->s_err_report);
	sbi->s_err_report.function = print_daily_error_info;
	sbi->s_err_report.data = (unsigned long) sb;

	/* Register extent status tree shrinker */
	if (ext4_es_register_shrinker(sbi))
		goto failed_mount3;

	sbi->s_stripe = ext4_get_stripe_size(sbi);
	sbi->s_extent_max_zeroout_kb = 32;

	/*
	 * set up enough so that it can read an inode
	 */
	sb->s_op = &ext4_sops;
	sb->s_export_op = &ext4_export_ops;
	sb->s_xattr = ext4_xattr_handlers;
#ifdef CONFIG_QUOTA
	sb->dq_op = &ext4_quota_operations;
	if (EXT4_HAS_RO_COMPAT_FEATURE(sb, EXT4_FEATURE_RO_COMPAT_QUOTA))
		sb->s_qcop = &ext4_qctl_sysfile_operations;
	else
		sb->s_qcop = &ext4_qctl_operations;
#endif
	memcpy(sb->s_uuid, es->s_uuid, sizeof(es->s_uuid));

	INIT_LIST_HEAD(&sbi->s_orphan); /* unlinked but open files */
	mutex_init(&sbi->s_orphan_lock);

	sb->s_root = NULL;

	needs_recovery = (es->s_last_orphan != 0 ||
			  EXT4_HAS_INCOMPAT_FEATURE(sb,
				    EXT4_FEATURE_INCOMPAT_RECOVER));

	if (EXT4_HAS_INCOMPAT_FEATURE(sb, EXT4_FEATURE_INCOMPAT_MMP) &&
	    !(sb->s_flags & MS_RDONLY))
		if (ext4_multi_mount_protect(sb, le64_to_cpu(es->s_mmp_block)))
			goto failed_mount3a;

	/*
	 * The first inode we look at is the journal inode.  Don't try
	 * root first: it may be modified in the journal!
	 */
	if (!test_opt(sb, NOLOAD) &&
	    EXT4_HAS_COMPAT_FEATURE(sb, EXT4_FEATURE_COMPAT_HAS_JOURNAL)) {
<<<<<<< HEAD
		if (ext4_load_journal(sb, es, journal_devnum))
			goto failed_mount3a;
=======
		err = ext4_load_journal(sb, es, journal_devnum);
		if (err)
			goto failed_mount3;
>>>>>>> 0e3d5747
	} else if (test_opt(sb, NOLOAD) && !(sb->s_flags & MS_RDONLY) &&
	      EXT4_HAS_INCOMPAT_FEATURE(sb, EXT4_FEATURE_INCOMPAT_RECOVER)) {
		ext4_msg(sb, KERN_ERR, "required journal recovery "
		       "suppressed and not mounted read-only");
		goto failed_mount_wq;
	} else {
		clear_opt(sb, DATA_FLAGS);
		sbi->s_journal = NULL;
		needs_recovery = 0;
		goto no_journal;
	}

	if (EXT4_HAS_INCOMPAT_FEATURE(sb, EXT4_FEATURE_INCOMPAT_64BIT) &&
	    !jbd2_journal_set_features(EXT4_SB(sb)->s_journal, 0, 0,
				       JBD2_FEATURE_INCOMPAT_64BIT)) {
		ext4_msg(sb, KERN_ERR, "Failed to set 64-bit journal feature");
		goto failed_mount_wq;
	}

	if (!set_journal_csum_feature_set(sb)) {
		ext4_msg(sb, KERN_ERR, "Failed to set journal checksum "
			 "feature set");
		goto failed_mount_wq;
	}

	/* We have now updated the journal if required, so we can
	 * validate the data journaling mode. */
	switch (test_opt(sb, DATA_FLAGS)) {
	case 0:
		/* No mode set, assume a default based on the journal
		 * capabilities: ORDERED_DATA if the journal can
		 * cope, else JOURNAL_DATA
		 */
		if (jbd2_journal_check_available_features
		    (sbi->s_journal, 0, 0, JBD2_FEATURE_INCOMPAT_REVOKE))
			set_opt(sb, ORDERED_DATA);
		else
			set_opt(sb, JOURNAL_DATA);
		break;

	case EXT4_MOUNT_ORDERED_DATA:
	case EXT4_MOUNT_WRITEBACK_DATA:
		if (!jbd2_journal_check_available_features
		    (sbi->s_journal, 0, 0, JBD2_FEATURE_INCOMPAT_REVOKE)) {
			ext4_msg(sb, KERN_ERR, "Journal does not support "
			       "requested data journaling mode");
			goto failed_mount_wq;
		}
	default:
		break;
	}
	set_task_ioprio(sbi->s_journal->j_task, journal_ioprio);

	sbi->s_journal->j_commit_callback = ext4_journal_commit_callback;

no_journal:
	if (ext4_mballoc_ready) {
		sbi->s_mb_cache = ext4_xattr_create_cache(sb->s_id);
		if (!sbi->s_mb_cache) {
			ext4_msg(sb, KERN_ERR, "Failed to create an mb_cache");
			goto failed_mount_wq;
		}
	}

	if (unlikely(sbi->s_mount_flags & EXT4_MF_TEST_DUMMY_ENCRYPTION) &&
	    !(sb->s_flags & MS_RDONLY) &&
	    !EXT4_HAS_INCOMPAT_FEATURE(sb, EXT4_FEATURE_INCOMPAT_ENCRYPT)) {
		EXT4_SET_INCOMPAT_FEATURE(sb, EXT4_FEATURE_INCOMPAT_ENCRYPT);
		ext4_commit_super(sb, 1);
	}

	/*
	 * Get the # of file system overhead blocks from the
	 * superblock if present.
	 */
	if (es->s_overhead_clusters)
		sbi->s_overhead = le32_to_cpu(es->s_overhead_clusters);
	else {
		err = ext4_calculate_overhead(sb);
		if (err)
			goto failed_mount_wq;
	}

	/*
	 * The maximum number of concurrent works can be high and
	 * concurrency isn't really necessary.  Limit it to 1.
	 */
	EXT4_SB(sb)->rsv_conversion_wq =
		alloc_workqueue("ext4-rsv-conversion", WQ_MEM_RECLAIM | WQ_UNBOUND, 1);
	if (!EXT4_SB(sb)->rsv_conversion_wq) {
		printk(KERN_ERR "EXT4-fs: failed to create workqueue\n");
		ret = -ENOMEM;
		goto failed_mount4;
	}

	/*
	 * The jbd2_journal_load will have done any necessary log recovery,
	 * so we can safely mount the rest of the filesystem now.
	 */

	root = ext4_iget(sb, EXT4_ROOT_INO);
	if (IS_ERR(root)) {
		ext4_msg(sb, KERN_ERR, "get root inode failed");
		ret = PTR_ERR(root);
		root = NULL;
		goto failed_mount4;
	}
	if (!S_ISDIR(root->i_mode) || !root->i_blocks || !root->i_size) {
		ext4_msg(sb, KERN_ERR, "corrupt root inode, run e2fsck");
		iput(root);
		goto failed_mount4;
	}
	sb->s_root = d_make_root(root);
	if (!sb->s_root) {
		ext4_msg(sb, KERN_ERR, "get root dentry failed");
		ret = -ENOMEM;
		goto failed_mount4;
	}

	if (ext4_setup_super(sb, es, sb->s_flags & MS_RDONLY))
		sb->s_flags |= MS_RDONLY;

	/* determine the minimum size of new large inodes, if present */
	if (sbi->s_inode_size > EXT4_GOOD_OLD_INODE_SIZE) {
		sbi->s_want_extra_isize = sizeof(struct ext4_inode) -
						     EXT4_GOOD_OLD_INODE_SIZE;
		if (EXT4_HAS_RO_COMPAT_FEATURE(sb,
				       EXT4_FEATURE_RO_COMPAT_EXTRA_ISIZE)) {
			if (sbi->s_want_extra_isize <
			    le16_to_cpu(es->s_want_extra_isize))
				sbi->s_want_extra_isize =
					le16_to_cpu(es->s_want_extra_isize);
			if (sbi->s_want_extra_isize <
			    le16_to_cpu(es->s_min_extra_isize))
				sbi->s_want_extra_isize =
					le16_to_cpu(es->s_min_extra_isize);
		}
	}
	/* Check if enough inode space is available */
	if (EXT4_GOOD_OLD_INODE_SIZE + sbi->s_want_extra_isize >
							sbi->s_inode_size) {
		sbi->s_want_extra_isize = sizeof(struct ext4_inode) -
						       EXT4_GOOD_OLD_INODE_SIZE;
		ext4_msg(sb, KERN_INFO, "required extra inode space not"
			 "available");
	}

	err = ext4_reserve_clusters(sbi, ext4_calculate_resv_clusters(sb));
	if (err) {
		ext4_msg(sb, KERN_ERR, "failed to reserve %llu clusters for "
			 "reserved pool", ext4_calculate_resv_clusters(sb));
		goto failed_mount4a;
	}

	err = ext4_setup_system_zone(sb);
	if (err) {
		ext4_msg(sb, KERN_ERR, "failed to initialize system "
			 "zone (%d)", err);
		goto failed_mount4a;
	}

	ext4_ext_init(sb);
	err = ext4_mb_init(sb);
	if (err) {
		ext4_msg(sb, KERN_ERR, "failed to initialize mballoc (%d)",
			 err);
		goto failed_mount5;
	}

	block = ext4_count_free_clusters(sb);
	ext4_free_blocks_count_set(sbi->s_es, 
				   EXT4_C2B(sbi, block));
	err = percpu_counter_init(&sbi->s_freeclusters_counter, block);
	if (!err) {
		unsigned long freei = ext4_count_free_inodes(sb);
		sbi->s_es->s_free_inodes_count = cpu_to_le32(freei);
		err = percpu_counter_init(&sbi->s_freeinodes_counter, freei);
	}
	if (!err)
		err = percpu_counter_init(&sbi->s_dirs_counter,
					  ext4_count_dirs(sb));
	if (!err)
		err = percpu_counter_init(&sbi->s_dirtyclusters_counter, 0);
	if (err) {
		ext4_msg(sb, KERN_ERR, "insufficient memory");
		goto failed_mount6;
	}

	if (EXT4_HAS_INCOMPAT_FEATURE(sb, EXT4_FEATURE_INCOMPAT_FLEX_BG))
		if (!ext4_fill_flex_info(sb)) {
			ext4_msg(sb, KERN_ERR,
			       "unable to initialize "
			       "flex_bg meta info!");
			goto failed_mount6;
		}

	err = ext4_register_li_request(sb, first_not_zeroed);
	if (err)
		goto failed_mount6;

	sbi->s_kobj.kset = ext4_kset;
	init_completion(&sbi->s_kobj_unregister);
	err = kobject_init_and_add(&sbi->s_kobj, &ext4_ktype, NULL,
				   "%s", sb->s_id);
	if (err)
		goto failed_mount7;

#ifdef CONFIG_QUOTA
	/* Enable quota usage during mount. */
	if (EXT4_HAS_RO_COMPAT_FEATURE(sb, EXT4_FEATURE_RO_COMPAT_QUOTA) &&
	    !(sb->s_flags & MS_RDONLY)) {
		err = ext4_enable_quotas(sb);
		if (err)
			goto failed_mount8;
	}
#endif  /* CONFIG_QUOTA */

	EXT4_SB(sb)->s_mount_state |= EXT4_ORPHAN_FS;
	ext4_orphan_cleanup(sb, es);
	EXT4_SB(sb)->s_mount_state &= ~EXT4_ORPHAN_FS;
	if (needs_recovery) {
		ext4_msg(sb, KERN_INFO, "recovery complete");
		ext4_mark_recovery_complete(sb, es);
	}
	if (EXT4_SB(sb)->s_journal) {
		if (test_opt(sb, DATA_FLAGS) == EXT4_MOUNT_JOURNAL_DATA)
			descr = " journalled data mode";
		else if (test_opt(sb, DATA_FLAGS) == EXT4_MOUNT_ORDERED_DATA)
			descr = " ordered data mode";
		else
			descr = " writeback data mode";
	} else
		descr = "out journal";

	if (test_opt(sb, DISCARD)) {
		struct request_queue *q = bdev_get_queue(sb->s_bdev);
		if (!blk_queue_discard(q))
			ext4_msg(sb, KERN_WARNING,
				 "mounting with \"discard\" option, but "
				 "the device does not support discard");
	}

	ext4_msg(sb, KERN_INFO, "mounted filesystem with%s. "
		 "Opts: %.*s%s%s", descr,
		 (int) sizeof(sbi->s_es->s_mount_opts),
		 sbi->s_es->s_mount_opts,
		 *sbi->s_es->s_mount_opts ? "; " : "", orig_data);

	if (es->s_error_count)
		mod_timer(&sbi->s_err_report, jiffies + 300*HZ); /* 5 minutes */

	/* Enable message ratelimiting. Default is 10 messages per 5 secs. */
	ratelimit_state_init(&sbi->s_err_ratelimit_state, 5 * HZ, 10);
	ratelimit_state_init(&sbi->s_warning_ratelimit_state, 5 * HZ, 10);
	ratelimit_state_init(&sbi->s_msg_ratelimit_state, 5 * HZ, 10);

	kfree(orig_data);
	return 0;

cantfind_ext4:
	if (!silent)
		ext4_msg(sb, KERN_ERR, "VFS: Can't find ext4 filesystem");
	goto failed_mount;

#ifdef CONFIG_QUOTA
failed_mount8:
	kobject_del(&sbi->s_kobj);
#endif
failed_mount7:
	ext4_unregister_li_request(sb);
failed_mount6:
	ext4_mb_release(sb);
	if (sbi->s_flex_groups)
		ext4_kvfree(sbi->s_flex_groups);
	percpu_counter_destroy(&sbi->s_freeclusters_counter);
	percpu_counter_destroy(&sbi->s_freeinodes_counter);
	percpu_counter_destroy(&sbi->s_dirs_counter);
	percpu_counter_destroy(&sbi->s_dirtyclusters_counter);
failed_mount5:
	ext4_ext_release(sb);
	ext4_release_system_zone(sb);
failed_mount4a:
	dput(sb->s_root);
	sb->s_root = NULL;
failed_mount4:
	ext4_msg(sb, KERN_ERR, "mount failed");
	if (EXT4_SB(sb)->rsv_conversion_wq)
		destroy_workqueue(EXT4_SB(sb)->rsv_conversion_wq);
failed_mount_wq:
	if (sbi->s_journal) {
		jbd2_journal_destroy(sbi->s_journal);
		sbi->s_journal = NULL;
	}
failed_mount3a:
	ext4_es_unregister_shrinker(sbi);
failed_mount3:
	del_timer_sync(&sbi->s_err_report);
	if (sbi->s_mmp_tsk)
		kthread_stop(sbi->s_mmp_tsk);
failed_mount2:
	for (i = 0; i < db_count; i++)
		brelse(sbi->s_group_desc[i]);
	ext4_kvfree(sbi->s_group_desc);
failed_mount:
	if (sbi->s_chksum_driver)
		crypto_free_shash(sbi->s_chksum_driver);
	if (sbi->s_proc) {
		remove_proc_entry("options", sbi->s_proc);
		remove_proc_entry(sb->s_id, ext4_proc_root);
	}
#ifdef CONFIG_QUOTA
	for (i = 0; i < EXT4_MAXQUOTAS; i++)
		kfree(sbi->s_qf_names[i]);
#endif
	ext4_blkdev_remove(sbi);
	brelse(bh);
out_fail:
	sb->s_fs_info = NULL;
	kfree(sbi->s_blockgroup_lock);
out_free_base:
	kfree(sbi);
	kfree(orig_data);
	return err ? err : ret;
}

/*
 * Setup any per-fs journal parameters now.  We'll do this both on
 * initial mount, once the journal has been initialised but before we've
 * done any recovery; and again on any subsequent remount.
 */
static void ext4_init_journal_params(struct super_block *sb, journal_t *journal)
{
	struct ext4_sb_info *sbi = EXT4_SB(sb);

	journal->j_commit_interval = sbi->s_commit_interval;
	journal->j_min_batch_time = sbi->s_min_batch_time;
	journal->j_max_batch_time = sbi->s_max_batch_time;

	write_lock(&journal->j_state_lock);
	if (test_opt(sb, BARRIER))
		journal->j_flags |= JBD2_BARRIER;
	else
		journal->j_flags &= ~JBD2_BARRIER;
	if (test_opt(sb, DATA_ERR_ABORT))
		journal->j_flags |= JBD2_ABORT_ON_SYNCDATA_ERR;
	else
		journal->j_flags &= ~JBD2_ABORT_ON_SYNCDATA_ERR;
	write_unlock(&journal->j_state_lock);
}

static journal_t *ext4_get_journal(struct super_block *sb,
				   unsigned int journal_inum)
{
	struct inode *journal_inode;
	journal_t *journal;

	BUG_ON(!EXT4_HAS_COMPAT_FEATURE(sb, EXT4_FEATURE_COMPAT_HAS_JOURNAL));

	/* First, test for the existence of a valid inode on disk.  Bad
	 * things happen if we iget() an unused inode, as the subsequent
	 * iput() will try to delete it. */

	journal_inode = ext4_iget(sb, journal_inum);
	if (IS_ERR(journal_inode)) {
		ext4_msg(sb, KERN_ERR, "no journal found");
		return NULL;
	}
	if (!journal_inode->i_nlink) {
		make_bad_inode(journal_inode);
		iput(journal_inode);
		ext4_msg(sb, KERN_ERR, "journal inode is deleted");
		return NULL;
	}

	jbd_debug(2, "Journal inode found at %p: %lld bytes\n",
		  journal_inode, journal_inode->i_size);
	if (!S_ISREG(journal_inode->i_mode)) {
		ext4_msg(sb, KERN_ERR, "invalid journal inode");
		iput(journal_inode);
		return NULL;
	}

	journal = jbd2_journal_init_inode(journal_inode);
	if (!journal) {
		ext4_msg(sb, KERN_ERR, "Could not load journal inode");
		iput(journal_inode);
		return NULL;
	}
	journal->j_private = sb;
	ext4_init_journal_params(sb, journal);
	return journal;
}

static journal_t *ext4_get_dev_journal(struct super_block *sb,
				       dev_t j_dev)
{
	struct buffer_head *bh;
	journal_t *journal;
	ext4_fsblk_t start;
	ext4_fsblk_t len;
	int hblock, blocksize;
	ext4_fsblk_t sb_block;
	unsigned long offset;
	struct ext4_super_block *es;
	struct block_device *bdev;

	BUG_ON(!EXT4_HAS_COMPAT_FEATURE(sb, EXT4_FEATURE_COMPAT_HAS_JOURNAL));

	bdev = ext4_blkdev_get(j_dev, sb);
	if (bdev == NULL)
		return NULL;

	blocksize = sb->s_blocksize;
	hblock = bdev_logical_block_size(bdev);
	if (blocksize < hblock) {
		ext4_msg(sb, KERN_ERR,
			"blocksize too small for journal device");
		goto out_bdev;
	}

	sb_block = EXT4_MIN_BLOCK_SIZE / blocksize;
	offset = EXT4_MIN_BLOCK_SIZE % blocksize;
	set_blocksize(bdev, blocksize);
	if (!(bh = __bread(bdev, sb_block, blocksize))) {
		ext4_msg(sb, KERN_ERR, "couldn't read superblock of "
		       "external journal");
		goto out_bdev;
	}

	es = (struct ext4_super_block *) (bh->b_data + offset);
	if ((le16_to_cpu(es->s_magic) != EXT4_SUPER_MAGIC) ||
	    !(le32_to_cpu(es->s_feature_incompat) &
	      EXT4_FEATURE_INCOMPAT_JOURNAL_DEV)) {
		ext4_msg(sb, KERN_ERR, "external journal has "
					"bad superblock");
		brelse(bh);
		goto out_bdev;
	}

	if ((le32_to_cpu(es->s_feature_ro_compat) &
	     EXT4_FEATURE_RO_COMPAT_METADATA_CSUM) &&
	    es->s_checksum != ext4_superblock_csum(sb, es)) {
		ext4_msg(sb, KERN_ERR, "external journal has "
				       "corrupt superblock");
		brelse(bh);
		goto out_bdev;
	}

	if (memcmp(EXT4_SB(sb)->s_es->s_journal_uuid, es->s_uuid, 16)) {
		ext4_msg(sb, KERN_ERR, "journal UUID does not match");
		brelse(bh);
		goto out_bdev;
	}

	len = ext4_blocks_count(es);
	start = sb_block + 1;
	brelse(bh);	/* we're done with the superblock */

	journal = jbd2_journal_init_dev(bdev, sb->s_bdev,
					start, len, blocksize);
	if (!journal) {
		ext4_msg(sb, KERN_ERR, "failed to create device journal");
		goto out_bdev;
	}
	journal->j_private = sb;
	ll_rw_block(READ | REQ_META | REQ_PRIO, 1, &journal->j_sb_buffer);
	wait_on_buffer(journal->j_sb_buffer);
	if (!buffer_uptodate(journal->j_sb_buffer)) {
		ext4_msg(sb, KERN_ERR, "I/O error on journal device");
		goto out_journal;
	}
	if (be32_to_cpu(journal->j_superblock->s_nr_users) != 1) {
		ext4_msg(sb, KERN_ERR, "External journal has more than one "
					"user (unsupported) - %d",
			be32_to_cpu(journal->j_superblock->s_nr_users));
		goto out_journal;
	}
	EXT4_SB(sb)->journal_bdev = bdev;
	ext4_init_journal_params(sb, journal);
	return journal;

out_journal:
	jbd2_journal_destroy(journal);
out_bdev:
	ext4_blkdev_put(bdev);
	return NULL;
}

static int ext4_load_journal(struct super_block *sb,
			     struct ext4_super_block *es,
			     unsigned long journal_devnum)
{
	journal_t *journal;
	unsigned int journal_inum = le32_to_cpu(es->s_journal_inum);
	dev_t journal_dev;
	int err = 0;
	int really_read_only;

	BUG_ON(!EXT4_HAS_COMPAT_FEATURE(sb, EXT4_FEATURE_COMPAT_HAS_JOURNAL));

	if (journal_devnum &&
	    journal_devnum != le32_to_cpu(es->s_journal_dev)) {
		ext4_msg(sb, KERN_INFO, "external journal device major/minor "
			"numbers have changed");
		journal_dev = new_decode_dev(journal_devnum);
	} else
		journal_dev = new_decode_dev(le32_to_cpu(es->s_journal_dev));

	really_read_only = bdev_read_only(sb->s_bdev);

	/*
	 * Are we loading a blank journal or performing recovery after a
	 * crash?  For recovery, we need to check in advance whether we
	 * can get read-write access to the device.
	 */
	if (EXT4_HAS_INCOMPAT_FEATURE(sb, EXT4_FEATURE_INCOMPAT_RECOVER)) {
		if (sb->s_flags & MS_RDONLY) {
			ext4_msg(sb, KERN_INFO, "INFO: recovery "
					"required on readonly filesystem");
			if (really_read_only) {
				ext4_msg(sb, KERN_ERR, "write access "
					"unavailable, cannot proceed");
				return -EROFS;
			}
			ext4_msg(sb, KERN_INFO, "write access will "
			       "be enabled during recovery");
		}
	}

	if (journal_inum && journal_dev) {
		ext4_msg(sb, KERN_ERR, "filesystem has both journal "
		       "and inode journals!");
		return -EINVAL;
	}

	if (journal_inum) {
		if (!(journal = ext4_get_journal(sb, journal_inum)))
			return -EINVAL;
	} else {
		if (!(journal = ext4_get_dev_journal(sb, journal_dev)))
			return -EINVAL;
	}

	if (!(journal->j_flags & JBD2_BARRIER))
		ext4_msg(sb, KERN_INFO, "barriers disabled");

	if (!EXT4_HAS_INCOMPAT_FEATURE(sb, EXT4_FEATURE_INCOMPAT_RECOVER))
		err = jbd2_journal_wipe(journal, !really_read_only);
	if (!err) {
		char *save = kmalloc(EXT4_S_ERR_LEN, GFP_KERNEL);
		if (save)
			memcpy(save, ((char *) es) +
			       EXT4_S_ERR_START, EXT4_S_ERR_LEN);
		err = jbd2_journal_load(journal);
		if (save)
			memcpy(((char *) es) + EXT4_S_ERR_START,
			       save, EXT4_S_ERR_LEN);
		kfree(save);
	}

	if (err) {
		ext4_msg(sb, KERN_ERR, "error loading journal");
		jbd2_journal_destroy(journal);
		return err;
	}

	EXT4_SB(sb)->s_journal = journal;
	ext4_clear_journal_err(sb, es);

	if (!really_read_only && journal_devnum &&
	    journal_devnum != le32_to_cpu(es->s_journal_dev)) {
		es->s_journal_dev = cpu_to_le32(journal_devnum);

		/* Make sure we flush the recovery flag to disk. */
		ext4_commit_super(sb, 1);
	}

	return 0;
}

static int ext4_commit_super(struct super_block *sb, int sync)
{
	struct ext4_super_block *es = EXT4_SB(sb)->s_es;
	struct buffer_head *sbh = EXT4_SB(sb)->s_sbh;
	int error = 0;

	if (!sbh || block_device_ejected(sb))
		return error;
	if (buffer_write_io_error(sbh)) {
		/*
		 * Oh, dear.  A previous attempt to write the
		 * superblock failed.  This could happen because the
		 * USB device was yanked out.  Or it could happen to
		 * be a transient write error and maybe the block will
		 * be remapped.  Nothing we can do but to retry the
		 * write and hope for the best.
		 */
		ext4_msg(sb, KERN_ERR, "previous I/O error to "
		       "superblock detected");
		clear_buffer_write_io_error(sbh);
		set_buffer_uptodate(sbh);
	}
	/*
	 * If the file system is mounted read-only, don't update the
	 * superblock write time.  This avoids updating the superblock
	 * write time when we are mounting the root file system
	 * read/only but we need to replay the journal; at that point,
	 * for people who are east of GMT and who make their clock
	 * tick in localtime for Windows bug-for-bug compatibility,
	 * the clock is set in the future, and this will cause e2fsck
	 * to complain and force a full file system check.
	 */
	if (!(sb->s_flags & MS_RDONLY))
		es->s_wtime = cpu_to_le32(get_seconds());
	if (sb->s_bdev->bd_part)
		es->s_kbytes_written =
			cpu_to_le64(EXT4_SB(sb)->s_kbytes_written +
			    ((part_stat_read(sb->s_bdev->bd_part, sectors[1]) -
			      EXT4_SB(sb)->s_sectors_written_start) >> 1));
	else
		es->s_kbytes_written =
			cpu_to_le64(EXT4_SB(sb)->s_kbytes_written);
	if (percpu_counter_initialized(&EXT4_SB(sb)->s_freeclusters_counter))
		ext4_free_blocks_count_set(es,
			EXT4_C2B(EXT4_SB(sb), percpu_counter_sum_positive(
				&EXT4_SB(sb)->s_freeclusters_counter)));
	if (percpu_counter_initialized(&EXT4_SB(sb)->s_freeinodes_counter))
		es->s_free_inodes_count =
			cpu_to_le32(percpu_counter_sum_positive(
				&EXT4_SB(sb)->s_freeinodes_counter));
	BUFFER_TRACE(sbh, "marking dirty");
	ext4_superblock_csum_set(sb);
	mark_buffer_dirty(sbh);
	if (sync) {
		error = sync_dirty_buffer(sbh);
		if (error)
			return error;

		error = buffer_write_io_error(sbh);
		if (error) {
			ext4_msg(sb, KERN_ERR, "I/O error while writing "
			       "superblock");
			clear_buffer_write_io_error(sbh);
			set_buffer_uptodate(sbh);
		}
	}
	return error;
}

/*
 * Have we just finished recovery?  If so, and if we are mounting (or
 * remounting) the filesystem readonly, then we will end up with a
 * consistent fs on disk.  Record that fact.
 */
static void ext4_mark_recovery_complete(struct super_block *sb,
					struct ext4_super_block *es)
{
	journal_t *journal = EXT4_SB(sb)->s_journal;

	if (!EXT4_HAS_COMPAT_FEATURE(sb, EXT4_FEATURE_COMPAT_HAS_JOURNAL)) {
		BUG_ON(journal != NULL);
		return;
	}
	jbd2_journal_lock_updates(journal);
	if (jbd2_journal_flush(journal) < 0)
		goto out;

	if (EXT4_HAS_INCOMPAT_FEATURE(sb, EXT4_FEATURE_INCOMPAT_RECOVER) &&
	    sb->s_flags & MS_RDONLY) {
		EXT4_CLEAR_INCOMPAT_FEATURE(sb, EXT4_FEATURE_INCOMPAT_RECOVER);
		ext4_commit_super(sb, 1);
	}

out:
	jbd2_journal_unlock_updates(journal);
}

/*
 * If we are mounting (or read-write remounting) a filesystem whose journal
 * has recorded an error from a previous lifetime, move that error to the
 * main filesystem now.
 */
static void ext4_clear_journal_err(struct super_block *sb,
				   struct ext4_super_block *es)
{
	journal_t *journal;
	int j_errno;
	const char *errstr;

	BUG_ON(!EXT4_HAS_COMPAT_FEATURE(sb, EXT4_FEATURE_COMPAT_HAS_JOURNAL));

	journal = EXT4_SB(sb)->s_journal;

	/*
	 * Now check for any error status which may have been recorded in the
	 * journal by a prior ext4_error() or ext4_abort()
	 */

	j_errno = jbd2_journal_errno(journal);
	if (j_errno) {
		char nbuf[16];

		errstr = ext4_decode_error(sb, j_errno, nbuf);
		ext4_warning(sb, "Filesystem error recorded "
			     "from previous mount: %s", errstr);
		ext4_warning(sb, "Marking fs in need of filesystem check.");

		EXT4_SB(sb)->s_mount_state |= EXT4_ERROR_FS;
		es->s_state |= cpu_to_le16(EXT4_ERROR_FS);
		ext4_commit_super(sb, 1);

		jbd2_journal_clear_err(journal);
		jbd2_journal_update_sb_errno(journal);
	}
}

/*
 * Force the running and committing transactions to commit,
 * and wait on the commit.
 */
int ext4_force_commit(struct super_block *sb)
{
	journal_t *journal;

	if (sb->s_flags & MS_RDONLY)
		return 0;

	journal = EXT4_SB(sb)->s_journal;
	return ext4_journal_force_commit(journal);
}

static int ext4_sync_fs(struct super_block *sb, int wait)
{
	int ret = 0;
	tid_t target;
	bool needs_barrier = false;
	struct ext4_sb_info *sbi = EXT4_SB(sb);

	trace_ext4_sync_fs(sb, wait);
	flush_workqueue(sbi->rsv_conversion_wq);
	/*
	 * Writeback quota in non-journalled quota case - journalled quota has
	 * no dirty dquots
	 */
	dquot_writeback_dquots(sb, -1);
	/*
	 * Data writeback is possible w/o journal transaction, so barrier must
	 * being sent at the end of the function. But we can skip it if
	 * transaction_commit will do it for us.
	 */
	if (sbi->s_journal) {
		target = jbd2_get_latest_transaction(sbi->s_journal);
		if (wait && sbi->s_journal->j_flags & JBD2_BARRIER &&
		    !jbd2_trans_will_send_data_barrier(sbi->s_journal, target))
			needs_barrier = true;

		if (jbd2_journal_start_commit(sbi->s_journal, &target)) {
			if (wait)
				ret = jbd2_log_wait_commit(sbi->s_journal,
							   target);
		}
	} else if (wait && test_opt(sb, BARRIER))
		needs_barrier = true;
	if (needs_barrier) {
		int err;
		err = blkdev_issue_flush(sb->s_bdev, GFP_KERNEL, NULL);
		if (!ret)
			ret = err;
	}

	return ret;
}

/*
 * LVM calls this function before a (read-only) snapshot is created.  This
 * gives us a chance to flush the journal completely and mark the fs clean.
 *
 * Note that only this function cannot bring a filesystem to be in a clean
 * state independently. It relies on upper layer to stop all data & metadata
 * modifications.
 */
static int ext4_freeze(struct super_block *sb)
{
	int error = 0;
	journal_t *journal;

	if (sb->s_flags & MS_RDONLY)
		return 0;

	journal = EXT4_SB(sb)->s_journal;

	if (journal) {
		/* Now we set up the journal barrier. */
		jbd2_journal_lock_updates(journal);

		/*
		 * Don't clear the needs_recovery flag if we failed to
		 * flush the journal.
		 */
		error = jbd2_journal_flush(journal);
		if (error < 0)
			goto out;
	}

	/* Journal blocked and flushed, clear needs_recovery flag. */
	EXT4_CLEAR_INCOMPAT_FEATURE(sb, EXT4_FEATURE_INCOMPAT_RECOVER);
	error = ext4_commit_super(sb, 1);
out:
	if (journal)
		/* we rely on upper layer to stop further updates */
		jbd2_journal_unlock_updates(journal);
	return error;
}

/*
 * Called by LVM after the snapshot is done.  We need to reset the RECOVER
 * flag here, even though the filesystem is not technically dirty yet.
 */
static int ext4_unfreeze(struct super_block *sb)
{
	if (sb->s_flags & MS_RDONLY)
		return 0;

	/* Reset the needs_recovery flag before the fs is unlocked. */
	EXT4_SET_INCOMPAT_FEATURE(sb, EXT4_FEATURE_INCOMPAT_RECOVER);
	ext4_commit_super(sb, 1);
	return 0;
}

/*
 * Structure to save mount options for ext4_remount's benefit
 */
struct ext4_mount_options {
	unsigned long s_mount_opt;
	unsigned long s_mount_opt2;
	kuid_t s_resuid;
	kgid_t s_resgid;
	unsigned long s_commit_interval;
	u32 s_min_batch_time, s_max_batch_time;
#ifdef CONFIG_QUOTA
	int s_jquota_fmt;
	char *s_qf_names[EXT4_MAXQUOTAS];
#endif
};

static int ext4_remount(struct super_block *sb, int *flags, char *data)
{
	struct ext4_super_block *es;
	struct ext4_sb_info *sbi = EXT4_SB(sb);
	unsigned long old_sb_flags;
	struct ext4_mount_options old_opts;
	int enable_quota = 0;
	ext4_group_t g;
	unsigned int journal_ioprio = DEFAULT_JOURNAL_IOPRIO;
	int err = 0;
#ifdef CONFIG_QUOTA
	int i, j;
#endif
	char *orig_data = kstrdup(data, GFP_KERNEL);

	sync_filesystem(sb);

	/* Store the original options */
	old_sb_flags = sb->s_flags;
	old_opts.s_mount_opt = sbi->s_mount_opt;
	old_opts.s_mount_opt2 = sbi->s_mount_opt2;
	old_opts.s_resuid = sbi->s_resuid;
	old_opts.s_resgid = sbi->s_resgid;
	old_opts.s_commit_interval = sbi->s_commit_interval;
	old_opts.s_min_batch_time = sbi->s_min_batch_time;
	old_opts.s_max_batch_time = sbi->s_max_batch_time;
#ifdef CONFIG_QUOTA
	old_opts.s_jquota_fmt = sbi->s_jquota_fmt;
	for (i = 0; i < EXT4_MAXQUOTAS; i++)
		if (sbi->s_qf_names[i]) {
			old_opts.s_qf_names[i] = kstrdup(sbi->s_qf_names[i],
							 GFP_KERNEL);
			if (!old_opts.s_qf_names[i]) {
				for (j = 0; j < i; j++)
					kfree(old_opts.s_qf_names[j]);
				kfree(orig_data);
				return -ENOMEM;
			}
		} else
			old_opts.s_qf_names[i] = NULL;
#endif
	if (sbi->s_journal && sbi->s_journal->j_task->io_context)
		journal_ioprio = sbi->s_journal->j_task->io_context->ioprio;

	/*
	 * Allow the "check" option to be passed as a remount option.
	 */
	if (!parse_options(data, sb, NULL, &journal_ioprio, 1)) {
		err = -EINVAL;
		goto restore_opts;
	}

	if ((old_opts.s_mount_opt & EXT4_MOUNT_JOURNAL_CHECKSUM) ^
	    test_opt(sb, JOURNAL_CHECKSUM)) {
		ext4_msg(sb, KERN_ERR, "changing journal_checksum "
			 "during remount not supported");
		err = -EINVAL;
		goto restore_opts;
	}

	if (test_opt(sb, DATA_FLAGS) == EXT4_MOUNT_JOURNAL_DATA) {
		if (test_opt2(sb, EXPLICIT_DELALLOC)) {
			ext4_msg(sb, KERN_ERR, "can't mount with "
				 "both data=journal and delalloc");
			err = -EINVAL;
			goto restore_opts;
		}
		if (test_opt(sb, DIOREAD_NOLOCK)) {
			ext4_msg(sb, KERN_ERR, "can't mount with "
				 "both data=journal and dioread_nolock");
			err = -EINVAL;
			goto restore_opts;
		}
	}

	if (sbi->s_mount_flags & EXT4_MF_FS_ABORTED)
		ext4_abort(sb, "Abort forced by user");

	sb->s_flags = (sb->s_flags & ~MS_POSIXACL) |
		(test_opt(sb, POSIX_ACL) ? MS_POSIXACL : 0);

	es = sbi->s_es;

	if (sbi->s_journal) {
		ext4_init_journal_params(sb, sbi->s_journal);
		set_task_ioprio(sbi->s_journal->j_task, journal_ioprio);
	}

	if ((*flags & MS_RDONLY) != (sb->s_flags & MS_RDONLY)) {
		if (sbi->s_mount_flags & EXT4_MF_FS_ABORTED) {
			err = -EROFS;
			goto restore_opts;
		}

		if (*flags & MS_RDONLY) {
			err = sync_filesystem(sb);
			if (err < 0)
				goto restore_opts;
			err = dquot_suspend(sb, -1);
			if (err < 0)
				goto restore_opts;

			/*
			 * First of all, the unconditional stuff we have to do
			 * to disable replay of the journal when we next remount
			 */
			sb->s_flags |= MS_RDONLY;

			/*
			 * OK, test if we are remounting a valid rw partition
			 * readonly, and if so set the rdonly flag and then
			 * mark the partition as valid again.
			 */
			if (!(es->s_state & cpu_to_le16(EXT4_VALID_FS)) &&
			    (sbi->s_mount_state & EXT4_VALID_FS))
				es->s_state = cpu_to_le16(sbi->s_mount_state);

			if (sbi->s_journal)
				ext4_mark_recovery_complete(sb, es);
		} else {
			/* Make sure we can mount this feature set readwrite */
			if (!ext4_feature_set_ok(sb, 0)) {
				err = -EROFS;
				goto restore_opts;
			}
			/*
			 * Make sure the group descriptor checksums
			 * are sane.  If they aren't, refuse to remount r/w.
			 */
			for (g = 0; g < sbi->s_groups_count; g++) {
				struct ext4_group_desc *gdp =
					ext4_get_group_desc(sb, g, NULL);

				if (!ext4_group_desc_csum_verify(sb, g, gdp)) {
					ext4_msg(sb, KERN_ERR,
	       "ext4_remount: Checksum for group %u failed (%u!=%u)",
		g, le16_to_cpu(ext4_group_desc_csum(sbi, g, gdp)),
					       le16_to_cpu(gdp->bg_checksum));
					err = -EINVAL;
					goto restore_opts;
				}
			}

			/*
			 * If we have an unprocessed orphan list hanging
			 * around from a previously readonly bdev mount,
			 * require a full umount/remount for now.
			 */
			if (es->s_last_orphan) {
				ext4_msg(sb, KERN_WARNING, "Couldn't "
				       "remount RDWR because of unprocessed "
				       "orphan inode list.  Please "
				       "umount/remount instead");
				err = -EINVAL;
				goto restore_opts;
			}

			/*
			 * Mounting a RDONLY partition read-write, so reread
			 * and store the current valid flag.  (It may have
			 * been changed by e2fsck since we originally mounted
			 * the partition.)
			 */
			if (sbi->s_journal)
				ext4_clear_journal_err(sb, es);
			sbi->s_mount_state = le16_to_cpu(es->s_state);
			if (!ext4_setup_super(sb, es, 0))
				sb->s_flags &= ~MS_RDONLY;
			if (EXT4_HAS_INCOMPAT_FEATURE(sb,
						     EXT4_FEATURE_INCOMPAT_MMP))
				if (ext4_multi_mount_protect(sb,
						le64_to_cpu(es->s_mmp_block))) {
					err = -EROFS;
					goto restore_opts;
				}
			enable_quota = 1;
		}
	}

	/*
	 * Reinitialize lazy itable initialization thread based on
	 * current settings
	 */
	if ((sb->s_flags & MS_RDONLY) || !test_opt(sb, INIT_INODE_TABLE))
		ext4_unregister_li_request(sb);
	else {
		ext4_group_t first_not_zeroed;
		first_not_zeroed = ext4_has_uninit_itable(sb);
		ext4_register_li_request(sb, first_not_zeroed);
	}

	ext4_setup_system_zone(sb);
	if (sbi->s_journal == NULL && !(old_sb_flags & MS_RDONLY))
		ext4_commit_super(sb, 1);

#ifdef CONFIG_QUOTA
	/* Release old quota file names */
	for (i = 0; i < EXT4_MAXQUOTAS; i++)
		kfree(old_opts.s_qf_names[i]);
	if (enable_quota) {
		if (sb_any_quota_suspended(sb))
			dquot_resume(sb, -1);
		else if (EXT4_HAS_RO_COMPAT_FEATURE(sb,
					EXT4_FEATURE_RO_COMPAT_QUOTA)) {
			err = ext4_enable_quotas(sb);
			if (err)
				goto restore_opts;
		}
	}
#endif

	ext4_msg(sb, KERN_INFO, "re-mounted. Opts: %s", orig_data);
	kfree(orig_data);
	return 0;

restore_opts:
	sb->s_flags = old_sb_flags;
	sbi->s_mount_opt = old_opts.s_mount_opt;
	sbi->s_mount_opt2 = old_opts.s_mount_opt2;
	sbi->s_resuid = old_opts.s_resuid;
	sbi->s_resgid = old_opts.s_resgid;
	sbi->s_commit_interval = old_opts.s_commit_interval;
	sbi->s_min_batch_time = old_opts.s_min_batch_time;
	sbi->s_max_batch_time = old_opts.s_max_batch_time;
#ifdef CONFIG_QUOTA
	sbi->s_jquota_fmt = old_opts.s_jquota_fmt;
	for (i = 0; i < EXT4_MAXQUOTAS; i++) {
		kfree(sbi->s_qf_names[i]);
		sbi->s_qf_names[i] = old_opts.s_qf_names[i];
	}
#endif
	kfree(orig_data);
	return err;
}

static int ext4_statfs(struct dentry *dentry, struct kstatfs *buf)
{
	struct super_block *sb = dentry->d_sb;
	struct ext4_sb_info *sbi = EXT4_SB(sb);
	struct ext4_super_block *es = sbi->s_es;
	ext4_fsblk_t overhead = 0, resv_blocks;
	u64 fsid;
	s64 bfree;
	resv_blocks = EXT4_C2B(sbi, atomic64_read(&sbi->s_resv_clusters));

	if (!test_opt(sb, MINIX_DF))
		overhead = sbi->s_overhead;

	buf->f_type = EXT4_SUPER_MAGIC;
	buf->f_bsize = sb->s_blocksize;
	buf->f_blocks = ext4_blocks_count(es) - EXT4_C2B(sbi, overhead);
	bfree = percpu_counter_sum_positive(&sbi->s_freeclusters_counter) -
		percpu_counter_sum_positive(&sbi->s_dirtyclusters_counter);
	/* prevent underflow in case that few free space is available */
	buf->f_bfree = EXT4_C2B(sbi, max_t(s64, bfree, 0));
	buf->f_bavail = buf->f_bfree -
			(ext4_r_blocks_count(es) + resv_blocks);
	if (buf->f_bfree < (ext4_r_blocks_count(es) + resv_blocks))
		buf->f_bavail = 0;
	buf->f_files = le32_to_cpu(es->s_inodes_count);
	buf->f_ffree = percpu_counter_sum_positive(&sbi->s_freeinodes_counter);
	buf->f_namelen = EXT4_NAME_LEN;
	fsid = le64_to_cpup((void *)es->s_uuid) ^
	       le64_to_cpup((void *)es->s_uuid + sizeof(u64));
	buf->f_fsid.val[0] = fsid & 0xFFFFFFFFUL;
	buf->f_fsid.val[1] = (fsid >> 32) & 0xFFFFFFFFUL;

	return 0;
}

/* Helper function for writing quotas on sync - we need to start transaction
 * before quota file is locked for write. Otherwise the are possible deadlocks:
 * Process 1                         Process 2
 * ext4_create()                     quota_sync()
 *   jbd2_journal_start()                  write_dquot()
 *   dquot_initialize()                         down(dqio_mutex)
 *     down(dqio_mutex)                    jbd2_journal_start()
 *
 */

#ifdef CONFIG_QUOTA

static inline struct inode *dquot_to_inode(struct dquot *dquot)
{
	return sb_dqopt(dquot->dq_sb)->files[dquot->dq_id.type];
}

static int ext4_write_dquot(struct dquot *dquot)
{
	int ret, err;
	handle_t *handle;
	struct inode *inode;

	inode = dquot_to_inode(dquot);
	handle = ext4_journal_start(inode, EXT4_HT_QUOTA,
				    EXT4_QUOTA_TRANS_BLOCKS(dquot->dq_sb));
	if (IS_ERR(handle))
		return PTR_ERR(handle);
	ret = dquot_commit(dquot);
	err = ext4_journal_stop(handle);
	if (!ret)
		ret = err;
	return ret;
}

static int ext4_acquire_dquot(struct dquot *dquot)
{
	int ret, err;
	handle_t *handle;

	handle = ext4_journal_start(dquot_to_inode(dquot), EXT4_HT_QUOTA,
				    EXT4_QUOTA_INIT_BLOCKS(dquot->dq_sb));
	if (IS_ERR(handle))
		return PTR_ERR(handle);
	ret = dquot_acquire(dquot);
	err = ext4_journal_stop(handle);
	if (!ret)
		ret = err;
	return ret;
}

static int ext4_release_dquot(struct dquot *dquot)
{
	int ret, err;
	handle_t *handle;

	handle = ext4_journal_start(dquot_to_inode(dquot), EXT4_HT_QUOTA,
				    EXT4_QUOTA_DEL_BLOCKS(dquot->dq_sb));
	if (IS_ERR(handle)) {
		/* Release dquot anyway to avoid endless cycle in dqput() */
		dquot_release(dquot);
		return PTR_ERR(handle);
	}
	ret = dquot_release(dquot);
	err = ext4_journal_stop(handle);
	if (!ret)
		ret = err;
	return ret;
}

static int ext4_mark_dquot_dirty(struct dquot *dquot)
{
	struct super_block *sb = dquot->dq_sb;
	struct ext4_sb_info *sbi = EXT4_SB(sb);

	/* Are we journaling quotas? */
	if (EXT4_HAS_RO_COMPAT_FEATURE(sb, EXT4_FEATURE_RO_COMPAT_QUOTA) ||
	    sbi->s_qf_names[USRQUOTA] || sbi->s_qf_names[GRPQUOTA]) {
		dquot_mark_dquot_dirty(dquot);
		return ext4_write_dquot(dquot);
	} else {
		return dquot_mark_dquot_dirty(dquot);
	}
}

static int ext4_write_info(struct super_block *sb, int type)
{
	int ret, err;
	handle_t *handle;

	/* Data block + inode block */
	handle = ext4_journal_start(sb->s_root->d_inode, EXT4_HT_QUOTA, 2);
	if (IS_ERR(handle))
		return PTR_ERR(handle);
	ret = dquot_commit_info(sb, type);
	err = ext4_journal_stop(handle);
	if (!ret)
		ret = err;
	return ret;
}

/*
 * Turn on quotas during mount time - we need to find
 * the quota file and such...
 */
static int ext4_quota_on_mount(struct super_block *sb, int type)
{
	return dquot_quota_on_mount(sb, EXT4_SB(sb)->s_qf_names[type],
					EXT4_SB(sb)->s_jquota_fmt, type);
}

static void lockdep_set_quota_inode(struct inode *inode, int subclass)
{
	struct ext4_inode_info *ei = EXT4_I(inode);

	/* The first argument of lockdep_set_subclass has to be
	 * *exactly* the same as the argument to init_rwsem() --- in
	 * this case, in init_once() --- or lockdep gets unhappy
	 * because the name of the lock is set using the
	 * stringification of the argument to init_rwsem().
	 */
	(void) ei;	/* shut up clang warning if !CONFIG_LOCKDEP */
	lockdep_set_subclass(&ei->i_data_sem, subclass);
}

/*
 * Standard function to be called on quota_on
 */
static int ext4_quota_on(struct super_block *sb, int type, int format_id,
			 struct path *path)
{
	int err;

	if (!test_opt(sb, QUOTA))
		return -EINVAL;

	/* Quotafile not on the same filesystem? */
	if (path->dentry->d_sb != sb)
		return -EXDEV;
	/* Journaling quota? */
	if (EXT4_SB(sb)->s_qf_names[type]) {
		/* Quotafile not in fs root? */
		if (path->dentry->d_parent != sb->s_root)
			ext4_msg(sb, KERN_WARNING,
				"Quota file not on filesystem root. "
				"Journaled quota will not work");
	}

	/*
	 * When we journal data on quota file, we have to flush journal to see
	 * all updates to the file when we bypass pagecache...
	 */
	if (EXT4_SB(sb)->s_journal &&
	    ext4_should_journal_data(path->dentry->d_inode)) {
		/*
		 * We don't need to lock updates but journal_flush() could
		 * otherwise be livelocked...
		 */
		jbd2_journal_lock_updates(EXT4_SB(sb)->s_journal);
		err = jbd2_journal_flush(EXT4_SB(sb)->s_journal);
		jbd2_journal_unlock_updates(EXT4_SB(sb)->s_journal);
		if (err)
			return err;
	}
	lockdep_set_quota_inode(path->dentry->d_inode, I_DATA_SEM_QUOTA);
	err = dquot_quota_on(sb, type, format_id, path);
	if (err)
		lockdep_set_quota_inode(path->dentry->d_inode,
					     I_DATA_SEM_NORMAL);
	return err;
}

static int ext4_quota_enable(struct super_block *sb, int type, int format_id,
			     unsigned int flags)
{
	int err;
	struct inode *qf_inode;
	unsigned long qf_inums[EXT4_MAXQUOTAS] = {
		le32_to_cpu(EXT4_SB(sb)->s_es->s_usr_quota_inum),
		le32_to_cpu(EXT4_SB(sb)->s_es->s_grp_quota_inum)
	};

	BUG_ON(!EXT4_HAS_RO_COMPAT_FEATURE(sb, EXT4_FEATURE_RO_COMPAT_QUOTA));

	if (!qf_inums[type])
		return -EPERM;

	qf_inode = ext4_iget(sb, qf_inums[type]);
	if (IS_ERR(qf_inode)) {
		ext4_error(sb, "Bad quota inode # %lu", qf_inums[type]);
		return PTR_ERR(qf_inode);
	}

	/* Don't account quota for quota files to avoid recursion */
	qf_inode->i_flags |= S_NOQUOTA;
	lockdep_set_quota_inode(qf_inode, I_DATA_SEM_QUOTA);
	err = dquot_enable(qf_inode, type, format_id, flags);
	iput(qf_inode);
	if (err)
		lockdep_set_quota_inode(qf_inode, I_DATA_SEM_NORMAL);

	return err;
}

/* Enable usage tracking for all quota types. */
static int ext4_enable_quotas(struct super_block *sb)
{
	int type, err = 0;
	unsigned long qf_inums[EXT4_MAXQUOTAS] = {
		le32_to_cpu(EXT4_SB(sb)->s_es->s_usr_quota_inum),
		le32_to_cpu(EXT4_SB(sb)->s_es->s_grp_quota_inum)
	};

	sb_dqopt(sb)->flags |= DQUOT_QUOTA_SYS_FILE;
	for (type = 0; type < EXT4_MAXQUOTAS; type++) {
		if (qf_inums[type]) {
			err = ext4_quota_enable(sb, type, QFMT_VFS_V1,
						DQUOT_USAGE_ENABLED);
			if (err) {
				ext4_warning(sb,
					"Failed to enable quota tracking "
					"(type=%d, err=%d). Please run "
					"e2fsck to fix.", type, err);
				return err;
			}
		}
	}
	return 0;
}

/*
 * quota_on function that is used when QUOTA feature is set.
 */
static int ext4_quota_on_sysfile(struct super_block *sb, int type,
				 int format_id)
{
	if (!EXT4_HAS_RO_COMPAT_FEATURE(sb, EXT4_FEATURE_RO_COMPAT_QUOTA))
		return -EINVAL;

	/*
	 * USAGE was enabled at mount time. Only need to enable LIMITS now.
	 */
	return ext4_quota_enable(sb, type, format_id, DQUOT_LIMITS_ENABLED);
}

static int ext4_quota_off(struct super_block *sb, int type)
{
	struct inode *inode = sb_dqopt(sb)->files[type];
	handle_t *handle;

	/* Force all delayed allocation blocks to be allocated.
	 * Caller already holds s_umount sem */
	if (test_opt(sb, DELALLOC))
		sync_filesystem(sb);

	if (!inode)
		goto out;

	/* Update modification times of quota files when userspace can
	 * start looking at them */
	handle = ext4_journal_start(inode, EXT4_HT_QUOTA, 1);
	if (IS_ERR(handle))
		goto out;
	inode->i_mtime = inode->i_ctime = CURRENT_TIME;
	ext4_mark_inode_dirty(handle, inode);
	ext4_journal_stop(handle);

out:
	return dquot_quota_off(sb, type);
}

/*
 * quota_off function that is used when QUOTA feature is set.
 */
static int ext4_quota_off_sysfile(struct super_block *sb, int type)
{
	if (!EXT4_HAS_RO_COMPAT_FEATURE(sb, EXT4_FEATURE_RO_COMPAT_QUOTA))
		return -EINVAL;

	/* Disable only the limits. */
	return dquot_disable(sb, type, DQUOT_LIMITS_ENABLED);
}

/* Read data from quotafile - avoid pagecache and such because we cannot afford
 * acquiring the locks... As quota files are never truncated and quota code
 * itself serializes the operations (and no one else should touch the files)
 * we don't have to be afraid of races */
static ssize_t ext4_quota_read(struct super_block *sb, int type, char *data,
			       size_t len, loff_t off)
{
	struct inode *inode = sb_dqopt(sb)->files[type];
	ext4_lblk_t blk = off >> EXT4_BLOCK_SIZE_BITS(sb);
	int offset = off & (sb->s_blocksize - 1);
	int tocopy;
	size_t toread;
	struct buffer_head *bh;
	loff_t i_size = i_size_read(inode);

	if (off > i_size)
		return 0;
	if (off+len > i_size)
		len = i_size-off;
	toread = len;
	while (toread > 0) {
		tocopy = sb->s_blocksize - offset < toread ?
				sb->s_blocksize - offset : toread;
		bh = ext4_bread(NULL, inode, blk, 0);
		if (IS_ERR(bh))
			return PTR_ERR(bh);
		if (!bh)	/* A hole? */
			memset(data, 0, tocopy);
		else
			memcpy(data, bh->b_data+offset, tocopy);
		brelse(bh);
		offset = 0;
		toread -= tocopy;
		data += tocopy;
		blk++;
	}
	return len;
}

/* Write to quotafile (we know the transaction is already started and has
 * enough credits) */
static ssize_t ext4_quota_write(struct super_block *sb, int type,
				const char *data, size_t len, loff_t off)
{
	struct inode *inode = sb_dqopt(sb)->files[type];
	ext4_lblk_t blk = off >> EXT4_BLOCK_SIZE_BITS(sb);
	int err, offset = off & (sb->s_blocksize - 1);
	struct buffer_head *bh;
	handle_t *handle = journal_current_handle();

	if (EXT4_SB(sb)->s_journal && !handle) {
		ext4_msg(sb, KERN_WARNING, "Quota write (off=%llu, len=%llu)"
			" cancelled because transaction is not started",
			(unsigned long long)off, (unsigned long long)len);
		return -EIO;
	}
	/*
	 * Since we account only one data block in transaction credits,
	 * then it is impossible to cross a block boundary.
	 */
	if (sb->s_blocksize - offset < len) {
		ext4_msg(sb, KERN_WARNING, "Quota write (off=%llu, len=%llu)"
			" cancelled because not block aligned",
			(unsigned long long)off, (unsigned long long)len);
		return -EIO;
	}

	bh = ext4_bread(handle, inode, blk, 1);
	if (IS_ERR(bh))
		return PTR_ERR(bh);
	if (!bh)
		goto out;
	BUFFER_TRACE(bh, "get write access");
	err = ext4_journal_get_write_access(handle, bh);
	if (err) {
		brelse(bh);
		return err;
	}
	lock_buffer(bh);
	memcpy(bh->b_data+offset, data, len);
	flush_dcache_page(bh->b_page);
	unlock_buffer(bh);
	err = ext4_handle_dirty_metadata(handle, NULL, bh);
	brelse(bh);
out:
	if (inode->i_size < off + len) {
		i_size_write(inode, off + len);
		EXT4_I(inode)->i_disksize = inode->i_size;
		ext4_mark_inode_dirty(handle, inode);
	}
	return len;
}

#endif

static struct dentry *ext4_mount(struct file_system_type *fs_type, int flags,
		       const char *dev_name, void *data)
{
	return mount_bdev(fs_type, flags, dev_name, data, ext4_fill_super);
}

#if !defined(CONFIG_EXT2_FS) && !defined(CONFIG_EXT2_FS_MODULE) && defined(CONFIG_EXT4_USE_FOR_EXT23)
static inline void register_as_ext2(void)
{
	int err = register_filesystem(&ext2_fs_type);
	if (err)
		printk(KERN_WARNING
		       "EXT4-fs: Unable to register as ext2 (%d)\n", err);
}

static inline void unregister_as_ext2(void)
{
	unregister_filesystem(&ext2_fs_type);
}

static inline int ext2_feature_set_ok(struct super_block *sb)
{
	if (EXT4_HAS_INCOMPAT_FEATURE(sb, ~EXT2_FEATURE_INCOMPAT_SUPP))
		return 0;
	if (sb->s_flags & MS_RDONLY)
		return 1;
	if (EXT4_HAS_RO_COMPAT_FEATURE(sb, ~EXT2_FEATURE_RO_COMPAT_SUPP))
		return 0;
	return 1;
}
#else
static inline void register_as_ext2(void) { }
static inline void unregister_as_ext2(void) { }
static inline int ext2_feature_set_ok(struct super_block *sb) { return 0; }
#endif

#if !defined(CONFIG_EXT3_FS) && !defined(CONFIG_EXT3_FS_MODULE) && defined(CONFIG_EXT4_USE_FOR_EXT23)
static inline void register_as_ext3(void)
{
	int err = register_filesystem(&ext3_fs_type);
	if (err)
		printk(KERN_WARNING
		       "EXT4-fs: Unable to register as ext3 (%d)\n", err);
}

static inline void unregister_as_ext3(void)
{
	unregister_filesystem(&ext3_fs_type);
}

static inline int ext3_feature_set_ok(struct super_block *sb)
{
	if (EXT4_HAS_INCOMPAT_FEATURE(sb, ~EXT3_FEATURE_INCOMPAT_SUPP))
		return 0;
	if (!EXT4_HAS_COMPAT_FEATURE(sb, EXT4_FEATURE_COMPAT_HAS_JOURNAL))
		return 0;
	if (sb->s_flags & MS_RDONLY)
		return 1;
	if (EXT4_HAS_RO_COMPAT_FEATURE(sb, ~EXT3_FEATURE_RO_COMPAT_SUPP))
		return 0;
	return 1;
}
#else
static inline void register_as_ext3(void) { }
static inline void unregister_as_ext3(void) { }
static inline int ext3_feature_set_ok(struct super_block *sb) { return 0; }
#endif

static struct file_system_type ext4_fs_type = {
	.owner		= THIS_MODULE,
	.name		= "ext4",
	.mount		= ext4_mount,
	.kill_sb	= kill_block_super,
	.fs_flags	= FS_REQUIRES_DEV,
};
MODULE_ALIAS_FS("ext4");

static int __init ext4_init_feat_adverts(void)
{
	struct ext4_features *ef;
	int ret = -ENOMEM;

	ef = kzalloc(sizeof(struct ext4_features), GFP_KERNEL);
	if (!ef)
		goto out;

	ef->f_kobj.kset = ext4_kset;
	init_completion(&ef->f_kobj_unregister);
	ret = kobject_init_and_add(&ef->f_kobj, &ext4_feat_ktype, NULL,
				   "features");
	if (ret) {
		kfree(ef);
		goto out;
	}

	ext4_feat = ef;
	ret = 0;
out:
	return ret;
}

static void ext4_exit_feat_adverts(void)
{
	kobject_put(&ext4_feat->f_kobj);
	wait_for_completion(&ext4_feat->f_kobj_unregister);
	kfree(ext4_feat);
}

/* Shared across all ext4 file systems */
wait_queue_head_t ext4__ioend_wq[EXT4_WQ_HASH_SZ];
struct mutex ext4__aio_mutex[EXT4_WQ_HASH_SZ];

static int __init ext4_init_fs(void)
{
	int i, err;

	ext4_li_info = NULL;
	mutex_init(&ext4_li_mtx);

	/* Build-time check for flags consistency */
	ext4_check_flag_values();

	for (i = 0; i < EXT4_WQ_HASH_SZ; i++) {
		mutex_init(&ext4__aio_mutex[i]);
		init_waitqueue_head(&ext4__ioend_wq[i]);
	}

	err = ext4_init_es();
	if (err)
		return err;

	err = ext4_init_pageio();
	if (err)
		goto out7;

	err = ext4_init_system_zone();
	if (err)
		goto out6;
	ext4_kset = kset_create_and_add("ext4", NULL, fs_kobj);
	if (!ext4_kset) {
		err = -ENOMEM;
		goto out5;
	}
	ext4_proc_root = proc_mkdir("fs/ext4", NULL);

	err = ext4_init_feat_adverts();
	if (err)
		goto out4;

	err = ext4_init_mballoc();
	if (err)
		goto out2;
	else
		ext4_mballoc_ready = 1;
	err = init_inodecache();
	if (err)
		goto out1;
	register_as_ext3();
	register_as_ext2();
	err = register_filesystem(&ext4_fs_type);
	if (err)
		goto out;

	return 0;
out:
	unregister_as_ext2();
	unregister_as_ext3();
	destroy_inodecache();
out1:
	ext4_mballoc_ready = 0;
	ext4_exit_mballoc();
out2:
	ext4_exit_feat_adverts();
out4:
	if (ext4_proc_root)
		remove_proc_entry("fs/ext4", NULL);
	kset_unregister(ext4_kset);
out5:
	ext4_exit_system_zone();
out6:
	ext4_exit_pageio();
out7:
	ext4_exit_es();

	return err;
}

static void __exit ext4_exit_fs(void)
{
	ext4_exit_crypto();
	ext4_destroy_lazyinit_thread();
	unregister_as_ext2();
	unregister_as_ext3();
	unregister_filesystem(&ext4_fs_type);
	destroy_inodecache();
	ext4_exit_mballoc();
	ext4_exit_feat_adverts();
	remove_proc_entry("fs/ext4", NULL);
	kset_unregister(ext4_kset);
	ext4_exit_system_zone();
	ext4_exit_pageio();
	ext4_exit_es();
}

MODULE_AUTHOR("Remy Card, Stephen Tweedie, Andrew Morton, Andreas Dilger, Theodore Ts'o and others");
MODULE_DESCRIPTION("Fourth Extended Filesystem");
MODULE_LICENSE("GPL");
module_init(ext4_init_fs)
module_exit(ext4_exit_fs)<|MERGE_RESOLUTION|>--- conflicted
+++ resolved
@@ -4052,14 +4052,9 @@
 	 */
 	if (!test_opt(sb, NOLOAD) &&
 	    EXT4_HAS_COMPAT_FEATURE(sb, EXT4_FEATURE_COMPAT_HAS_JOURNAL)) {
-<<<<<<< HEAD
-		if (ext4_load_journal(sb, es, journal_devnum))
-			goto failed_mount3a;
-=======
 		err = ext4_load_journal(sb, es, journal_devnum);
 		if (err)
-			goto failed_mount3;
->>>>>>> 0e3d5747
+			goto failed_mount3a;
 	} else if (test_opt(sb, NOLOAD) && !(sb->s_flags & MS_RDONLY) &&
 	      EXT4_HAS_INCOMPAT_FEATURE(sb, EXT4_FEATURE_INCOMPAT_RECOVER)) {
 		ext4_msg(sb, KERN_ERR, "required journal recovery "
