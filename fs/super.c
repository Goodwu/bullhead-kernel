--- conflicted
+++ resolved
@@ -154,34 +154,9 @@
 	static const struct super_operations default_op;
 
 	if (s) {
-<<<<<<< HEAD
 		if (security_sb_alloc(s))
 			goto out_free_sb;
 
-#ifdef CONFIG_SMP
-		s->s_files = alloc_percpu(struct list_head);
-		if (!s->s_files)
-			goto err_out;
-		else {
-			int i;
-
-			for_each_possible_cpu(i)
-				INIT_LIST_HEAD(per_cpu_ptr(s->s_files, i));
-		}
-#else
-		INIT_LIST_HEAD(&s->s_files);
-#endif
-=======
-		if (security_sb_alloc(s)) {
-			/*
-			 * We cannot call security_sb_free() without
-			 * security_sb_alloc() succeeding. So bail out manually
-			 */
-			kfree(s);
-			s = NULL;
-			goto out;
-		}
->>>>>>> c4846542
 		if (init_sb_writers(s, type))
 			goto err_out;
 		s->s_flags = flags;
