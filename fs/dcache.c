--- conflicted
+++ resolved
@@ -401,11 +401,7 @@
 	__releases(parent->d_lock)
 	__releases(dentry->d_inode->i_lock)
 {
-<<<<<<< HEAD
-	__list_del_entry(&dentry->d_child);
-=======
 	list_del(&dentry->d_child);
->>>>>>> bb444cc4
 	/*
 	 * Inform ascending readers that we are no longer attached to the
 	 * dentry tree
@@ -1097,18 +1093,7 @@
 		/* might go back up the wrong parent if we have had a rename. */
 		if (!locked && read_seqretry(&rename_lock, seq))
 			goto rename_retry;
-<<<<<<< HEAD
-		/* go into the first sibling still alive */
-		do {
-			next = child->d_child.next;
-			if (next == &this_parent->d_subdirs)
-				goto ascend;
-			child = list_entry(next, struct dentry, d_child);
-		} while (unlikely(child->d_flags & DCACHE_DENTRY_KILLED));
-		rcu_read_unlock();
-=======
 		next = child->d_child.next;
->>>>>>> bb444cc4
 		goto resume;
 	}
 	if (!locked && read_seqretry(&rename_lock, seq))
@@ -1227,18 +1212,7 @@
 		/* might go back up the wrong parent if we have had a rename. */
 		if (!locked && read_seqretry(&rename_lock, seq))
 			goto rename_retry;
-<<<<<<< HEAD
-		/* go into the first sibling still alive */
-		do {
-			next = child->d_child.next;
-			if (next == &this_parent->d_subdirs)
-				goto ascend;
-			child = list_entry(next, struct dentry, d_child);
-		} while (unlikely(child->d_flags & DCACHE_DENTRY_KILLED));
-		rcu_read_unlock();
-=======
 		next = child->d_child.next;
->>>>>>> bb444cc4
 		goto resume;
 	}
 out:
@@ -2454,15 +2428,6 @@
 	dentry->d_parent = dentry;
 	list_del_init(&dentry->d_child);
 	anon->d_parent = dparent;
-<<<<<<< HEAD
-	if (likely(!d_unhashed(anon))) {
-		hlist_bl_lock(&anon->d_sb->s_anon);
-		__hlist_bl_del(&anon->d_hash);
-		anon->d_hash.pprev = NULL;
-		hlist_bl_unlock(&anon->d_sb->s_anon);
-	}
-=======
->>>>>>> bb444cc4
 	list_move(&anon->d_child, &dparent->d_subdirs);
 
 	write_seqcount_end(&dentry->d_seq);
@@ -3039,18 +3004,7 @@
 		/* might go back up the wrong parent if we have had a rename. */
 		if (!locked && read_seqretry(&rename_lock, seq))
 			goto rename_retry;
-<<<<<<< HEAD
-		/* go into the first sibling still alive */
-		do {
-			next = child->d_child.next;
-			if (next == &this_parent->d_subdirs)
-				goto ascend;
-			child = list_entry(next, struct dentry, d_child);
-		} while (unlikely(child->d_flags & DCACHE_DENTRY_KILLED));
-		rcu_read_unlock();
-=======
 		next = child->d_child.next;
->>>>>>> bb444cc4
 		goto resume;
 	}
 	if (!locked && read_seqretry(&rename_lock, seq))
