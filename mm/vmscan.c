--- conflicted
+++ resolved
@@ -908,7 +908,6 @@
 		 *    reclaim. Wait for the writeback to complete.
 		 */
 		if (PageWriteback(page)) {
-<<<<<<< HEAD
 			/* Case 1 above */
 			if (current_is_kswapd() &&
 			    PageReclaim(page) &&
@@ -918,23 +917,7 @@
 
 			/* Case 2 above */
 			} else if (global_reclaim(sc) ||
-			    !PageReclaim(page) || !(sc->gfp_mask & __GFP_IO)) {
-=======
-			/*
-			 * memcg doesn't have any dirty pages throttling so we
-			 * could easily OOM just because too many pages are in
-			 * writeback and there is nothing else to reclaim.
-			 *
-			 * Require may_enter_fs to wait on writeback, because
-			 * fs may not have submitted IO yet. And a loop driver
-			 * thread might enter reclaim, and deadlock if it waits
-			 * on a page for which it is needed to do the write
-			 * (loop masks off __GFP_IO|__GFP_FS for this reason);
-			 * but more thought would probably show more reasons.
-			 */
-			if (global_reclaim(sc) ||
 			    !PageReclaim(page) || !may_enter_fs) {
->>>>>>> 5a427ce1
 				/*
 				 * This is slightly racy - end_page_writeback()
 				 * might have just cleared PageReclaim, then
